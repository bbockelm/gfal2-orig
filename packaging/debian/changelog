--- conflicted
+++ resolved
@@ -1,17 +1,14 @@
-<<<<<<< HEAD
 gfal2 (2.11.0-1) unstable; urgency=low
 
   * New version
 
  -- DMC Devel <dmc-devel@cern.ch>  Tue, 20 Oct 2015 10:39:00 +0200
 
-=======
 gfal2 (2.10.1-1) unstable; urgency=low
 
   * New patch
 
  -- DMC Devel <dmc-devel@cern.ch>  Tue, 20 Oct 2015 10:44:00 +0200
->>>>>>> 5966b059
 
 gfal2 (2.10.0-1) unstable; urgency=low
 
