# unversionned doc dir F20 change https://fedoraproject.org/wiki/Changes/UnversionedDocdirs
%{!?_pkgdocdir: %global _pkgdocdir %{_docdir}/%{name}-%{version}}

%bcond_with tests

Name:               gfal2
<<<<<<< HEAD
Version:            2.17.0
Release:            2%{?dist}
=======
Version:            2.16.3
Release:            1%{?dist}
>>>>>>> c9cdaacd
Summary:            Grid file access library 2.0
Group:              Applications/Internet
License:            ASL 2.0
URL:                http://dmc.web.cern.ch/projects/gfal-2/home
# git clone --depth=1 --branch master https://gitlab.cern.ch/dmc/gfal2.git gfal2-2.16.0
# pushd gfal2-2.16.0
# git checkout v2.16.0
# popd
# tar czf gfal2-2.16.0.tar.gz --exclude-vcs gfal2-2.16.0
Source0:            %{name}-%{version}.tar.gz
BuildRoot:          %(mktemp -ud %{_tmppath}/%{name}-%{version}-%{release}-XXXXXX)

#main lib dependencies
BuildRequires:      cmake
BuildRequires:      doxygen
BuildRequires:      json-c-devel
%if %{?fedora}%{!?fedora:0} >= 13 || %{?rhel}%{!?rhel:0} >= 6
BuildRequires:      glib2-devel >= 2.28
Requires:           glib2 >= 2.28
%else
BuildRequires:      glib2-devel
BuildRequires:      gcc44-c++
%endif
BuildRequires:      libattr-devel
BuildRequires:      openldap-devel
%if ! 0%{?el5}
BuildRequires:      pugixml-devel
%endif

## libuuid is in a different rpm for el5
%if 0%{?el5}
BuildRequires:      e2fsprogs-devel
%else
BuildRequires:      libuuid-devel
%endif
#file plugin dependencies
BuildRequires:      zlib-devel
#lfc plugin dependencies
BuildRequires:      lfc-devel
#rfio plugin dependencies
BuildRequires:      dpm-devel
#srm plugin dependencies
BuildRequires:      srm-ifce-devel >= 1.23.1
#dcap plugin dependencies
BuildRequires:      dcap-devel
#gridftp plugin dependencies
BuildRequires:      globus-gass-copy-devel
#http plugin dependencies
BuildRequires:      davix-devel >= 0.6.8
#xrootd plugin dependencies
BuildRequires:      xrootd-client-devel >= 1:4.9.0
# sftp plugin dependencies
BuildRequires:      libssh2-devel
#tests dependencies
BuildRequires:      gtest-devel

Obsoletes:          %{name}-core < %{version}-%{release}
Provides:           %{name}-core = %{version}-%{release}
Obsoletes:          %{name}-transfer < %{version}-%{release}
Provides:           %{name}-transfer = %{version}-%{release}
Obsoletes:          gfal2-plugin-xrootd-debuginfo

%description
GFAL 2.0 offers an a single and simple POSIX-like API 
for the file operations in grids and cloud environments. 
The set of supported protocols depends 
of the %{name} installed plugins.

%package devel
Summary:            Development files of %{name}
Group:              Applications/Internet
Requires:           %{name}%{?_isa} = %{version}-%{release}
Requires:           glib2-devel%{?_isa}
Requires:           libattr-devel%{?_isa} 
Requires:           pkgconfig

%description devel
development files for %{name}

%package doc
Summary:            Documentation for %{name}
Group:              Documentation
%if 0%{?fedora} > 10 || 0%{?rhel}>5
BuildArch:          noarch
%endif

%description doc
Documentation, Doxygen and examples of %{name}.


%package plugin-file
Summary:            Provides file support for %{name}
Group:              Applications/Internet
Requires:           %{name}%{?_isa} = %{version}-%{release}

%description plugin-file
Provides the file support (file://) for %{name}.
The file plugin provides local file operations, as copying from local
to remote or the other way around.

%package plugin-lfc
Summary:            Provides the lfc support for %{name}
Group:              Applications/Internet
Requires:           %{name}%{?_isa} = %{version}-%{release}

%description plugin-lfc
Provides the lfc support (lfn://) for %{name}.
The LFC plugin allows read-only POSIX operations 
for the LFC catalog.


%package plugin-rfio
Summary:            Provides the rfio support for %{name}
Group:              Applications/Internet
Requires:           %{name}%{?_isa} = %{version}-%{release} 
Requires:           dpm-libs%{?_isa}

%description plugin-rfio
Provides the rfio support (rfio://) for %{name}. 
The rfio plugin provides the POSIX operations for 
the rfio URLs, the rfio protocol is used on the DPM 
and on the Castor storage systems.


%package plugin-dcap
Summary:            Provides the support access for %{name}
Group:              Applications/Internet
Requires:           %{name}%{?_isa} = %{version}-%{release} 
Requires:           dcap-tunnel-gsi%{?_isa}

%description plugin-dcap
Provides the dcap support (gsidcap://, dcap://) for %{name}. 
The dcap plugin provides the POSIX operations for the dcap \
URLs, the dcap protocol is used on the DCACHE storage system


%package plugin-srm
Summary:            Provides the srm access for %{name}
Group:              Applications/Internet
Requires:           %{name}%{?_isa} = %{version}-%{release} 
Requires:           srm-ifce >= 1.23.1

%description plugin-srm
Provides the srm support (srm://) for %{name}. 
The srm plugin provides the POSIX operations and 
the third party transfer support on the SRM URLs.


%package plugin-gridftp
Summary:            Provides the gridftp support for %{name}
Group:              Applications/Internet
Requires:           %{name}%{?_isa} = %{version}-%{release} 

%description plugin-gridftp
Provides the gridftp support (gsiftp://) for %{name}. 
The gridftp plugin provides the POSIX operations and 
the third party transfer support on the GSIFTP URLs.


%package plugin-http
Summary:            Provides the HTTP/DAV support for %{name}
Group:              Applications/Internet
Requires:           %{name}%{?_isa} = %{version}-%{release}
Requires:           davix-libs >= 0.6.8

%description plugin-http
Provides the HTTP (http[s]://) and WevDAV (dav[s]://) support for %{name}.
this plugin is able to do third-party copy with WebDAV if the storage supports it.


%package plugin-xrootd
Summary:            Provide xrootd support for GFAL2
Group:              Applications/Internet
Requires:           %{name}%{?_isa} = %{version}-%{release}

%description plugin-xrootd
The Grid File Access Library, GFAL2, provides a simple POSIX-like API for file
operations in grid and cloud environments. Plug-ins are available to allow
access via a variety of protocols. This package contains a plugin for the
xrootd protocol (root://).

%package plugin-sftp
Summary:            Provide sftp support for GFAL2
Group:              Applications/Internet
Requires:           %{name}%{?_isa} = %{version}-%{release}

%description plugin-sftp
The Grid File Access Library, GFAL2, provides a simple POSIX-like API for file
perations in grid and cloud environments. Plug-ins are available to allow
access via a variety of protocols. This package contains a plugin for the
sftp protocol (sftp://).

%package plugin-mock
Summary:            Provides a Mock dummy protocol for %{name}
Group:              Applications/Internet
Requires:           %{name}%{?_isa} = %{version}-%{release}

%description plugin-mock
Provides a dummy mock:// protocol for %{name}.


%package all
Summary:            Meta package for GFAL 2.0 install
Group:              Applications/Internet
Requires:           %{name}%{?_isa} = %{version}-%{release}
Requires:           %{name}-plugin-file%{?_isa} = %{version}-%{release}
Requires:           %{name}-plugin-lfc%{?_isa} = %{version}-%{release}
Requires:           %{name}-plugin-dcap%{?_isa} = %{version}-%{release}
Requires:           %{name}-plugin-srm%{?_isa} = %{version}-%{release}
Requires:           %{name}-plugin-rfio%{?_isa} = %{version}-%{release}
Requires:           %{name}-plugin-gridftp%{?_isa} = %{version}-%{release}
Requires:           %{name}-plugin-http%{?_isa} = %{version}-%{release}
Requires:           %{name}-plugin-xrootd%{?_isa} = %{version}-%{release}
Requires:           %{name}-plugin-sftp%{?_isa} = %{version}-%{release}

%description all
Meta-package for complete install of GFAL2 
with all the protocol plugins.

%if %{?_with_tests:1}%{!?_with_tests:0}
%package tests
Summary:            gfal2 tests
Group:              Applications/Internet
Requires:           gfal2-all%{?_isa} = %{version}-%{release}
Requires:           gfal2-plugin-mock%{?_isa} = %{version}-%{release}

%description tests
gfal2 tests
%endif

%clean
rm -rf %{buildroot};
make clean

%prep
%setup -q

%build
# Make sure the version in the spec file and the version used
# for building matches
gfal2_cmake_ver=`sed -n 's/^set *(VERSION_\(MAJOR\|MINOR\|PATCH\) \+\([0-9]\+\).*/\2/p' CMakeLists.txt | paste -sd '.'`
gfal2_spec_ver=`expr "%{version}" : '\([0-9]*\\.[0-9]*\\.[0-9]*\)'`
if [ "$gfal2_cmake_ver" != "$gfal2_spec_ver" ]; then
    echo "The version in the spec file does not match the CMakeLists.txt version!"
    echo "$gfal2_cmake_ver != %{version}"
    exit 1
fi

%if 0%{?el5}
export CC=/usr/bin/gcc44
export CXX=/usr/bin/g++44
%endif

%cmake \
    -DDOC_INSTALL_DIR=%{_pkgdocdir} \
    -DUNIT_TESTS=TRUE \
    -DPLUGIN_MOCK=TRUE \
    -DFUNCTIONAL_TESTS=%{?with_tests:ON}%{?!with_tests:OFF} \
    .
make %{?_smp_mflags}
make doc

%check
export GFAL_PLUGIN_DIR=${PWD}/plugins/
export GFAL_CONFIG_DIR=${PWD}/test/conf_test/
export LD_LIBRARY_PATH=${PWD}/src/core:${LD_LIBRARY_PATH}
export LD_LIBRARY_PATH=${PWD}/plugins:${LD_LIBRARY_PATH}
export LD_LIBRARY_PATH=${PWD}/test/common:${LD_LIBRARY_PATH}
cd test/unit
ctest -V

%install
rm -rf %{buildroot}
make DESTDIR=%{buildroot} install


%post -p /sbin/ldconfig

%postun -p /sbin/ldconfig

%files
%{_bindir}/gfal2_version
%{_libdir}/libgfal2.so.*
%{_libdir}/libgfal_transfer.so.*
%dir %{_libdir}/%{name}-plugins
%dir %{_sysconfdir}/%{name}.d
%config(noreplace) %{_sysconfdir}/%{name}.d/bdii.conf
%config(noreplace) %{_sysconfdir}/%{name}.d/gfal2_core.conf
%config(noreplace) %{_sysconfdir}/%{name}.d/x509.conf

%{_mandir}/man1/gfal2_version.1*
%dir %{_pkgdocdir}
%{_pkgdocdir}/DESCRIPTION
%{_pkgdocdir}/README.md
%{_pkgdocdir}/LICENSE
%{_pkgdocdir}/RELEASE-NOTES

%files devel
%{_includedir}/%{name}/
%{_libdir}/pkgconfig/gfal2.pc
%{_libdir}/pkgconfig/gfal_transfer.pc
%{_libdir}/libgfal2.so
%{_libdir}/libgfal_transfer.so

%files doc
%{_pkgdocdir}/readme.html
%{_pkgdocdir}/html/
%{_pkgdocdir}/examples/

%files plugin-file
%{_libdir}/%{name}-plugins/libgfal_plugin_file.so*
%{_pkgdocdir}/README_PLUGIN_FILE

%files plugin-lfc
%{_libdir}/%{name}-plugins/libgfal_plugin_lfc.so*
%{_pkgdocdir}/README_PLUGIN_LFC
%config(noreplace) %{_sysconfdir}/%{name}.d/lfc_plugin.conf

%files plugin-rfio
%{_libdir}/%{name}-plugins/libgfal_plugin_rfio.so*
%{_pkgdocdir}/README_PLUGIN_RFIO
%config(noreplace) %{_sysconfdir}/%{name}.d/rfio_plugin.conf

%files plugin-dcap
%{_libdir}/%{name}-plugins/libgfal_plugin_dcap.so*
%{_pkgdocdir}/README_PLUGIN_DCAP
%config(noreplace) %{_sysconfdir}/%{name}.d/dcap_plugin.conf

%files plugin-srm
%{_libdir}/%{name}-plugins/libgfal_plugin_srm.so*
%{_pkgdocdir}/README_PLUGIN_SRM
%config(noreplace) %{_sysconfdir}/%{name}.d/srm_plugin.conf

%files plugin-gridftp
%{_libdir}/%{name}-plugins/libgfal_plugin_gridftp.so*
%{_pkgdocdir}/README_PLUGIN_GRIDFTP
%config(noreplace) %{_sysconfdir}/%{name}.d/gsiftp_plugin.conf

%files plugin-http
%{_libdir}/%{name}-plugins/libgfal_plugin_http.so*
%{_pkgdocdir}/README_PLUGIN_HTTP
%config(noreplace) %{_sysconfdir}/%{name}.d/http_plugin.conf

%files plugin-xrootd
%{_libdir}/%{name}-plugins/libgfal_plugin_xrootd.so*
%{_pkgdocdir}/README_PLUGIN_XROOTD
%config(noreplace) %{_sysconfdir}/%{name}.d/xrootd_plugin.conf

%files plugin-sftp
%{_libdir}/%{name}-plugins/libgfal_plugin_sftp.so*
%{_pkgdocdir}/README_PLUGIN_SFTP
%config(noreplace) %{_sysconfdir}/%{name}.d/sftp_plugin.conf

%files plugin-mock
%{_libdir}/%{name}-plugins/libgfal_plugin_mock.so*
%{_pkgdocdir}/README_PLUGIN_MOCK
%config(noreplace) %{_sysconfdir}/%{name}.d/mock_plugin.conf

%if %{?_with_tests:1}%{!?_with_tests:0}
%files tests
%{_datadir}/gfal2/tests/*
%{_libdir}/libgfal2_test_shared.so
%endif

%files all


%changelog
* Mon Jan 28 2019 Andrea Manzi <amanzi at cern.ch> - 2.17.0-2
- New Minor release
- added support for CDMI

* Thu Nov 01 2018 Andrea Manzi <amanzi at cern.ch> - 2.16.1-1
- Upgraded to upstream release 2.16.1

* Fri Jul 13 2018 Fedora Release Engineering <releng@fedoraproject.org> - 2.15.5-3
- Rebuilt for https://fedoraproject.org/wiki/Fedora_29_Mass_Rebuild

* Fri Jul 06 2018 Andrea Manzi <amanzi at cern.ch> - 2.15.5-2
- Upgraded to upstream release 2.15.5-2

* Thu Apr 05 2018 Andrea Manzi <amanzi at cern.ch> - 2.15.4-1
- New upstrem release

* Mon Mar 12 2018 Andrea Manzi <amanzi at cern.ch> - 2.15.3-1
- New upstrem release

* Mon Feb 20 2017 Alejandro Alvarez Ayllon <aalvarez at cern.ch> - 2.13.1-1
- Upgraded to upstream release 2.13.1

* Fri Feb 10 2017 Fedora Release Engineering <releng@fedoraproject.org> - 2.12.3-4
- Rebuilt for https://fedoraproject.org/wiki/Fedora_26_Mass_Rebuild

* Thu Jan 26 2017 Alejandro Alvarez Ayllon <aalvarez at cern.ch> - 2.12.3-3
- Remove trailing whitespaces on pkgconfig file

* Mon Nov 14 2016 Alejandro Alvarez Ayllon <aalvarez at cern.ch> - 2.12.3-2
- Enable build of mock plugin

* Thu Nov 10 2016 Alejandro Alvarez Ayllon <aalvarez at cern.ch> - 2.12.3-1
- Upgraded to upstream release 2.12.3

* Wed Oct 26 2016 Richard Shaw <hobbes1069@gmail.com> - 2.12.2-2.el7.1
- Rebuild to fix soname dependency on aarch64.

* Thu Sep 29 2016 Richard Shaw <hobbes1069@gmail.com> - 2.12.2-2
- Rebuild for pugixml with c++11 support required by mkvtoonix.

* Thu Sep 22 2016 Alejandro Alvarez Ayllon <aalvarez at cern.ch> - 2.12.2-1
- Upgraded to upstream release 2.12.2

* Wed Jul 20 2016 Richard Shaw <hobbes1069@gmail.com> - 2.11.1-2
- Rebuild for new pugixml.

* Tue Apr 19 2016 Alejandro Alvarez Ayllon <aalvarez at cern.ch> - 2.11.1-1
- Upgraded to upstream release 2.11.1

* Mon Mar 07 2016 Alejandro Alvarez Ayllon <aalvarez at cern.ch> - 2.11.0-1
- Upgraded to upstream release 2.11.0

* Wed Feb 03 2016 Fedora Release Engineering <releng@fedoraproject.org> - 2.10.3-2
- Rebuilt for https://fedoraproject.org/wiki/Fedora_24_Mass_Rebuild

* Wed Dec 09 2015 Alejandro Alvarez Ayllon <aalvarez at cern.ch> - 2.10.3-1
- Upgraded to upstream release 2.10.3

* Fri Nov 06 2015 Alejandro Alvarez Ayllon <aalvarez at cern.ch> - 2.10.2-1
- Upgraded to upstream release 2.10.2

* Fri Jul 03 2015 Alejandro Alvarez Ayllon <aalvarez at cern.ch> - 2.9.3-1
- Upgraded to upstream release 2.9.3

* Wed Jun 17 2015 Fedora Release Engineering <rel-eng@lists.fedoraproject.org> - 2.9.1-2
- Rebuilt for https://fedoraproject.org/wiki/Fedora_23_Mass_Rebuild

* Thu Apr 16 2015 Alejandro Alvarez Ayllon <aalvarez at cern.ch> - 2.9.1-1
- Upgraded to upstream release 2.9.1

* Mon Mar 02 2015 Alejandro Alvarez Ayllon <aalvarez at cern.ch> - 2.8.4-1
- Upgraded to upstream release 2.8.4

* Mon Jan 12 2015 Alejandro Alvarez Ayllon <aalvarez at cern.ch> - 2.8.1-1
- Upgraded to upstream release 2.8.1

* Mon Dec 15 2014 Alejandro Alvarez Ayllon <aalvarez at cern.ch> - 2.7.8-3
- Applied patch moving buffer to heap to avoid SIGSEGV when the stack size is limited

* Mon Dec 02 2014 Alejandro Alvarez Ayllon <aalvarez at cern.ch> - 2.7.8-2
- Patched a bug in a call to gfal2_set_error

* Mon Nov 17 2014 Alejandro Alvarez Ayllon <aalvarez at cern.ch> - 2.7.8-1
- Upstream backported fix for protocol honoring on SRM GET and PUT

* Mon Nov 10 2014 Alejandro Alvarez Ayllon <aalvarez at cern.ch> - 2.7.7-1
- Upgraded to upstream release 2.7.7

* Fri Nov 07 2014 Alejandro Alvarez Ayllon <aalvarez at cern.ch> - 2.7.6-1
- New upstream release

* Mon Sep 08 2014 Alejandro Alvarez Ayllon <aalvarez at cern.ch> - 2.6.8-6
- Patch to use lseek64 instead of lseek in the http plugin

* Thu Sep 04 2014 Orion Poplawski <orion@cora.nwra.com> - 2.6.8-5
- Rebuild for pugixml 1.4

* Sat Aug 16 2014 Fedora Release Engineering <rel-eng@lists.fedoraproject.org> - 2.6.8-4
- Rebuilt for https://fedoraproject.org/wiki/Fedora_21_22_Mass_Rebuild

* Mon Aug 11 2014 Alejandro Alvarez Ayllon <aalvarez at cern.ch> - 2.6.8-3
- Disable GridFTP session reuse by default (see LCGUTIL-448)

* Fri Aug 08 2014 Alejandro Alvarez Ayllon <aalvarez at cern.ch> - 2.6.8-2
- Patch for symbol that dissapeared in Davix

* Mon Jul 28 2014 Alejandro Alvarez Ayllon <aalvarez at cern.ch> - 2.6.8-1
- Release 2.6.8 of GFAL2

* Thu Mar 13 2014 Alejandro Alvarez <aalvarez at cern.ch> - 2.5.5-2
 - Backported patch that fixes segfault on the SRM plugin when
   listing empty directories

* Wed Feb 26 2014 Adrien Devresse <adevress at cern.ch> - 2.5.5-1
 - Release 2.5.5 of GFAL2

* Thu Dec 05 2013 Alejandro Alvarez <aalvarez at cern.ch> - 2.4.8-1
 - Release 2.4.8 of GFAL2

* Mon Dec 02 2013 Alejandro Alvarez <aalvarez at cern.ch> - 2.4.7-1
 - Release 2.4.7 of GFAL2

* Thu Nov 07 2013 Alejandro Alvarez <aalvarez at cern.ch> - 2.4.6-1
 - Release 2.4.6 of GFAL 2

* Wed Oct 23 2013 Alejandro Alvarez <aalvarez at cern.ch> - 2.4.5-3
 - Release 2.4.5 of GFAL 2

* Tue Jul 02 2013 Adrien Devresse <adevress at cern.ch> - 2.3.0-0
 - Release 2.3.0 of GFAL 2.0

* Tue Apr 30 2013 Adrien Devresse <adevress at cern.ch> - 2.2.1-0
 - export transfer plugin API ( needed for xrootd plugin )

* Mon Apr 29 2013 Michail Salichos <msalicho at cern.ch> - 2.2.0-5
 - make all gridftp ops async to avoid stalling processes
 
* Fri Apr 26 2013 Michail Salichos <msalicho at cern.ch> - 2.2.0-4
 - replace gass stat with gridftp stat

* Mon Apr 22 2013 Michail Salichos <msalicho at cern.ch> - 2.2.0-3
 - change gridftp error string pattern to satisfy Griffin

* Wed Apr 10 2013 Michail Salichos <msalicho at cern.ch> - 2.2.0-2
 - display turls in verbose mode, needed by fts3

* Mon Mar 25 2013 Michail Salichos <msalicho at cern.ch> - 2.2.0-1
 - fix memory leaks in bringonline SRM op
 
* Wed Mar 20 2013 Adrien Devresse <adevress at cern.ch> - 2.2.0-0
 - fix thread safety issue with gsiftp plugin
 - add the bring online API
 - support for the http plugin by default
 - remove executable stack need
 - remove openMP dependency
 - add synchronous cancellation API
 - add gsiftp performance marker timeout
 - support for srm session reuse
 - reduce memory footprint

* Fri Feb 22 2013 Adrien Devresse <adevress at cern.ch> - 2.1.6-0
 - FTS 3.0 EMI 3 update
 - minor fix on the cancel logic
 - change the performance marker auto-cancel threading model
 - change the performance marker default timeout value

* Mon Feb 11 2013 Adrien Devresse <adevress at cern.ch> - 2.1.5-0
 - FTS 3.0 EMI 3 release sync
 - include event hooks support
 - include cancel logic support
 - include performance marker auto-cancel for gsiftp
 - include checksum timeout support for gsiftp
 - include srm session re-use support


* Thu Jan 10 2013 Adrien Devresse <adevress at cern.ch> - 2.1.1-0
 - fix a minor memory issue with the gfal_transfer stack
 - fix a wrong error report problem with srm third party copy

* Wed Dec 05 2012 Adrien Devresse <adevress at cern.ch> - 2.1.0-2
 - fix an issue this surl to turl resolution for SRM third party copy

* Fri Nov 30 2012 Adrien Devresse <adevress at cern.ch> - 2.1.0-0
 - One-globus session system for gsiftp plugin ( FTS 3.0 need )
 - correct a major issue with the gass attribute system in gsiftp plugin
 - change the lfc set/get env var for a one compatible with set/get opt
 - add set/nb streams option for gsiftp
 - add the mkdir rec function for SRM transfer
 - correct an issue with opendir and srm_ls ( ENOTDIR error silent )
 - correct a memory leak in the cache system
 - correct timeout support for gsiftp transfer
 - implement tcp buffer size support for gsiftp layer
 - apply a correction on the SRM over-write logic, related to a BeStMan errcode problem on File Not Found with srmRm ( EOS )
 - apply a fix on the transfer gsiftp timeout ( protection against multiple cancel )
 - fix for SRM filesize problem ( defined to 0, workaround ) related to globus 426 error bad filesize
 - secure the callback system for globus gass timeout
 - base implementation of the http plugin
 - improve reliability of the bdii resolution
 - add a fallback mechanism in case of bdii bad resolution
 - correct several race conditions in the bdii layer
 - add thread safe support for set/get variables in liblfc
 - correct a deadlock problem with globus and gisftp plugin
 - implement the mkdir_rec logic for general purpose
 - implement the parent folder creation logic with gridftp
 - add support for lfc://host/path URL style for the lfc plugin
 - switch off_t to 64bits size by default ( _FILE_OFFSET_BITS=64)
 - provide a "nobdii" like option
 - provide the choice of turl protocol resolution for srm plugin

* Fri Jul 20 2012 Adrien Devresse <adevress at cern.ch> - 2.0.0-1
 - Official initial release candidate of gfal 2.0
 - Transfer API is official
 - gridftp support for performance marker, checksum
 - gridftp support for gridftpv2, dcau param
 - SRM support for spacetoken in transfer
 - SRM abort auto-management
 - parallel operations in transfers
 - file protocol dedicated in a plugin
 - configuration file support
 - srm timeout support
 - general purpose checksum operation support
 - POSIX operation support for gridftp
 - cleaner plugin API
 - new documentation
 - I hope that you will enjoy gfal 2.0 :)

* Sat Jun 23 2012 Adrien Devresse <adevress at cern.ch> - 2.0.0-0.10.2012062323snap
 - Snapshot of the 0.10 version for testing

* Fri Jun 15 2012 Adrien Devresse <adevress at cern.ch> - 2.0.0-0.9.2012061511snap
 - Snapshot of the 0.9 version for testing

* Fri May 04 2012 Adrien Devresse <adevress at cern.ch> - 2.0.0-0.8.2012052812snap
 - Snapshot of the 0.8 version for testing.

* Fri May 04 2012 Adrien Devresse <adevress at cern.ch> - 2.0.0-0.7.2012050413snap
 - Improve gridftp plugin with severals other calls
 - Correct dcap/rfio/srm bugs related to error report
 - big work on the documentation
 
* Mon Dec 12 2011 Adrien Devresse <adevress at cern.ch> - 2.0.0-0.6.2012041515snap
 - Initial gfal 2.0 preview release
<|MERGE_RESOLUTION|>--- conflicted
+++ resolved
@@ -4,13 +4,8 @@
 %bcond_with tests
 
 Name:               gfal2
-<<<<<<< HEAD
 Version:            2.17.0
 Release:            2%{?dist}
-=======
-Version:            2.16.3
-Release:            1%{?dist}
->>>>>>> c9cdaacd
 Summary:            Grid file access library 2.0
 Group:              Applications/Internet
 License:            ASL 2.0
