# unversionned doc dir F20 change https://fedoraproject.org/wiki/Changes/UnversionedDocdirs
%{!?_pkgdocdir: %global _pkgdocdir %{_docdir}/%{name}-%{version}}

Name:				gfal2
<<<<<<< HEAD
Version:			2.4.9
# https://fedoraproject.org/wiki/Packaging:NamingGuidelines#Release_Tag
Release:			1%{?dist}
=======
Version:			2.5.0
# https://fedoraproject.org/wiki/Packaging:NamingGuidelines#Release_Tag
Release:			4%{?dist}
>>>>>>> 2e77373c
Summary:			Grid file access library 2.0
Group:				Applications/Internet
License:			ASL 2.0
URL:				https://svnweb.cern.ch/trac/lcgutil/wiki/gfal2
# svn export http://svn.cern.ch/guest/lcgutil/gfal2/trunk gfal2
Source0:			http://grid-deployment.web.cern.ch/grid-deployment/dms/lcgutil/tar/%{name}/%{name}-%{version}.tar.gz
BuildRoot:			%(mktemp -ud %{_tmppath}/%{name}-%{version}-%{release}-XXXXXX)

#main lib dependencies
BuildRequires:		cmake
BuildRequires:		doxygen
BuildRequires:		glib2-devel
BuildRequires:		glibmm24-devel
BuildRequires:		libattr-devel
BuildRequires:		openldap-devel
%if ! 0%{?el5}
BuildRequires:		pugixml-devel
%endif

## libuuid is in a different rpm for el5
%if 0%{?el5}
BuildRequires:		e2fsprogs-devel
%else
BuildRequires:		libuuid-devel	
%endif
#lfc plugin dependencies
BuildRequires:		lfc-devel
#rfio plugin dependencies
BuildRequires:		dpm-devel
#srm plugin dependencies
BuildRequires:		srm-ifce-devel
#dcap plugin dependencies
BuildRequires:		dcap-devel
#gridftp plugin dependencies
BuildRequires:		globus-gass-copy-devel
#http plugin dependencies
BuildRequires:		davix-devel >= 0.2.5
#tests dependencies
BuildRequires:		gtest-devel

Requires:			%{name}-core%{?_isa} = %{version}-%{release}
Requires:			%{name}-transfer%{?_isa} = %{version}-%{release}

%description
GFAL 2.0 offers an a single and simple POSIX-like API 
for the file operations in grids and cloud environments. 
The set of supported protocols depends 
of the %{name} installed plugins.

%package core
Summary:			Core of the Grid File access Library 2.0
Group:				Applications/Internet

%description core
The main library of %{name}. 
the %{name} protocol support relies on a plugin system.

%package transfer
Summary:			File Transfer logic of %{name}
Group:				Applications/Internet
Requires:			%{name}-core%{?_isa} = %{version}-%{release}

%description transfer
%{name}-transfer is the high level API for file transfer operations
in %{name}. It supports third-party copy.

%package devel
Summary:			Development files of %{name}
Group:				Applications/Internet
Requires:			%{name}-core%{?_isa} = %{version}-%{release}
Requires:			%{name}-transfer%{?_isa} = %{version}-%{release} 
Requires:			glib2-devel%{?_isa}
Requires:			libattr-devel%{?_isa} 
Requires:			pkgconfig

%description devel
development files for %{name}

%package doc
Summary:			Documentation for %{name}
Group:				Documentation
%if 0%{?fedora} > 10 || 0%{?rhel}>5
BuildArch:                      noarch
%endif


%description doc
documentation, Doxygen and examples of %{name} .

%package plugin-lfc
Summary:			Provide the lfc support for %{name}
Group:				Applications/Internet
Requires:			%{name}-core%{?_isa} = %{version}-%{release} 


%description plugin-lfc
Provide the lfc support (LFN://) for %{name}.
The LFC plugin allows read-only POSIX operations 
for the LFC catalog.

%package plugin-rfio
Summary:			Provide the rfio support for %{name}
Group:				Applications/Internet
Requires:			%{name}-core%{?_isa} = %{version}-%{release} 
Requires:			dpm-libs%{?_isa}

%description plugin-rfio
Provide the rfio support (RFIO://) for %{name}. 
The rfio plugin provides the POSIX operations for 
the rfio URLs, the rfio protocol is used on the DPM 
and on the Castor storage systems.

%package plugin-dcap
Summary:			Provide the support access for %{name}
Group:				Applications/Internet
Requires:			%{name}-core%{?_isa} = %{version}-%{release} 
Requires:			dcap-tunnel-gsi%{?_isa}

%description plugin-dcap
Provide the dcap support (GSIDCAP://, DCAP://) for %{name}. 
The dcap plugin provides the POSIX operations for the dcap \
URLs, the dcap protocol is used on the DCACHE storage system

%package plugin-srm
Summary:			Provide the srm access for %{name}
Group:				Applications/Internet
Requires:			%{name}-core%{?_isa} = %{version}-%{release} 


%description plugin-srm
Provide the srm support (SRM://) for %{name}. 
The srm plugin provides the POSIX operations and 
the third party transfer support on the SRM URLs.

%package plugin-gridftp
Summary:			Provide the gridftp support for %{name}
Group:				Applications/Internet
Requires:			%{name}-core%{?_isa} = %{version}-%{release} 

%description plugin-gridftp
Provide the gridftp support (GSIFTP://) for %{name}. 
The gridftp plugin provides the POSIX operations and 
the third party transfer support on the GSIFTP URLs.

%package plugin-http
Summary:			Provide the HTTP/DAV support for %{name}
Group:				Applications/Internet
Requires:			%{name}-core%{?_isa} = %{version}-%{release}

%description plugin-http
Provide the HTTP and WevDAV support for %{name}.
this plugin is able to do third-party copy with Webdav

%package all
Summary:			Meta package for GFAL 2.0 install
Group:				Applications/Internet
Requires:			%{name}-core%{?_isa} = %{version}-%{release} 
Requires:			%{name}-transfer%{?_isa} = %{version}-%{release} 
Requires:			%{name}-plugin-lfc%{?_isa} = %{version}-%{release} 
Requires:			%{name}-plugin-dcap%{?_isa} = %{version}-%{release} 
Requires:			%{name}-plugin-srm%{?_isa} = %{version}-%{release} 
Requires:			%{name}-plugin-rfio%{?_isa} = %{version}-%{release} 
Requires:			%{name}-plugin-gridftp%{?_isa} = %{version}-%{release} 
Requires:                       %{name}-plugin-http%{?_isa} = %{version}-%{release}


%description all
Meta-package for complete install of GFAL 2.0 
with all the protocol plugins.

%clean
rm -rf %{buildroot};
make clean

%prep
%setup -q

%build
%cmake \
-DDOC_INSTALL_DIR=%{_pkgdocdir} \
-DUNIT_TESTS=TRUE \
.
make %{?_smp_mflags}
make doc

%check
export GFAL_PLUGIN_DIR=${PWD}/plugins/
export GFAL_CONFIG_DIR=${PWD}/test/conf_test/
export LD_LIBRARY_PATH=${PWD}/src/core:${LD_LIBRARY_PATH}
export LD_LIBRARY_PATH=${PWD}/plugins:${LD_LIBRARY_PATH}
ctest -V

%install
rm -rf %{buildroot}
make DESTDIR=%{buildroot} install


%post core -p /sbin/ldconfig

%postun core -p /sbin/ldconfig

%post transfer -p /sbin/ldconfig

%postun transfer -p /sbin/ldconfig


%files
%{_bindir}/gfal2_version
%{_pkgdocdir}/DESCRIPTION
%{_mandir}/man1/gfal2_version.1*

%files core
%{_libdir}/libgfal2.so.*
%dir %{_libdir}/%{name}-plugins
%dir %{_pkgdocdir}
%dir %{_sysconfdir}/%{name}.d
%{_libdir}/%{name}-plugins/libgfal_plugin_file.so*
%{_pkgdocdir}/README_PLUGIN_FILE
%{_pkgdocdir}/LICENSE
%config(noreplace) %{_sysconfdir}/%{name}.d/bdii.conf
%config(noreplace) %{_sysconfdir}/%{name}.d/gfal2_core.conf

%files transfer
%{_libdir}/libgfal_transfer.so.*
%{_pkgdocdir}/README_TRANSFER

%files devel
%{_includedir}/%{name}/
%{_libdir}/pkgconfig/gfal2.pc
%{_libdir}/pkgconfig/gfal_transfer.pc
%{_libdir}/libgfal2.so
%{_libdir}/libgfal_transfer.so
%{_pkgdocdir}/RELEASE-NOTES

%files doc
%{_pkgdocdir}/html/
%{_pkgdocdir}/examples/

%files plugin-lfc
%{_libdir}/%{name}-plugins/libgfal_plugin_lfc.so*
%{_pkgdocdir}/README_PLUGIN_LFC
%config(noreplace) %{_sysconfdir}/%{name}.d/lfc_plugin.conf

%files plugin-rfio
%{_libdir}/%{name}-plugins/libgfal_plugin_rfio.so*
%{_pkgdocdir}/README_PLUGIN_RFIO
%config(noreplace) %{_sysconfdir}/%{name}.d/rfio_plugin.conf

%files plugin-dcap
%{_libdir}/%{name}-plugins/libgfal_plugin_dcap.so*
%{_pkgdocdir}/README_PLUGIN_DCAP
%config(noreplace) %{_sysconfdir}/%{name}.d/dcap_plugin.conf

%files plugin-srm
%{_libdir}/%{name}-plugins/libgfal_plugin_srm.so*
%{_pkgdocdir}/README_PLUGIN_SRM
%config(noreplace) %{_sysconfdir}/%{name}.d/srm_plugin.conf

%files plugin-gridftp
%{_libdir}/%{name}-plugins/libgfal_plugin_gridftp.so*
%{_pkgdocdir}/README_PLUGIN_GRIDFTP
%config(noreplace) %{_sysconfdir}/%{name}.d/gsiftp_plugin.conf

%files plugin-http
%{_libdir}/%{name}-plugins/libgfal_plugin_http.so*
%{_pkgdocdir}/README_PLUGIN_HTTP
%config(noreplace) %{_sysconfdir}/%{name}.d/http_plugin.conf

%files all
%{_pkgdocdir}/README


%changelog
* Thu Dec 05 2013 Alejandro Alvarez <aalvarez at cern.ch> - 2.4.8-1
 - Release 2.4.8 of GFAL2

* Mon Dec 02 2013 Alejandro Alvarez <aalvarez at cern.ch> - 2.4.7-1
 - Release 2.4.7 of GFAL2

* Thu Nov 07 2013 Alejandro Alvarez <aalvarez at cern.ch> - 2.4.6-1
 - Release 2.4.6 of GFAL 2

* Wed Oct 23 2013 Alejandro Alvarez <aalvarez at cern.ch> - 2.4.5-3
 - Release 2.4.5 of GFAL 2

* Tue Jul 02 2013 Adrien Devresse <adevress at cern.ch> - 2.3.0-0
 - Release 2.3.0 of GFAL 2.0

* Tue Apr 30 2013 Adrien Devresse <adevress at cern.ch> - 2.2.1-0
 - export transfer plugin API ( needed for xrootd plugin )

* Mon Apr 29 2013 Michail Salichos <msalicho at cern.ch> - 2.2.0-5
 - make all gridftp ops async to avoid stalling processes
 
* Fri Apr 26 2013 Michail Salichos <msalicho at cern.ch> - 2.2.0-4
 - replace gass stat with gridftp stat

* Mon Apr 22 2013 Michail Salichos <msalicho at cern.ch> - 2.2.0-3
 - change gridftp error string pattern to satisfy Griffin

* Wed Apr 10 2013 Michail Salichos <msalicho at cern.ch> - 2.2.0-2
 - display turls in verbose mode, needed by fts3

* Mon Mar 25 2013 Michail Salichos <msalicho at cern.ch> - 2.2.0-1
 - fix memory leaks in bringonline SRM op
 
* Wed Mar 20 2013 Adrien Devresse <adevress at cern.ch> - 2.2.0-0
 - fix thread safety issue with gsiftp plugin
 - add the bring online API
 - support for the http plugin by default
 - remove executable stack need
 - remove openMP dependency
 - add synchronous cancellation API
 - add gsiftp performance marker timeout
 - support for srm session reuse
 - reduce memory footprint

* Fri Feb 22 2013 Adrien Devresse <adevress at cern.ch> - 2.1.6-0
 - FTS 3.0 EMI 3 update
 - minor fix on the cancel logic
 - change the performance marker auto-cancel threading model
 - change the performance marker default timeout value

* Mon Feb 11 2013 Adrien Devresse <adevress at cern.ch> - 2.1.5-0
 - FTS 3.0 EMI 3 release sync
 - include event hooks support
 - include cancel logic support
 - include performance marker auto-cancel for gsiftp
 - include checksum timeout support for gsiftp
 - include srm session re-use support


* Thu Jan 10 2013 Adrien Devresse <adevress at cern.ch> - 2.1.1-0
 - fix a minor memory issue with the gfal_transfer stack
 - fix a wrong error report problem with srm third party copy

* Wed Dec 05 2012 Adrien Devresse <adevress at cern.ch> - 2.1.0-2
 - fix an issue this surl to turl resolution for SRM third party copy

* Fri Nov 30 2012 Adrien Devresse <adevress at cern.ch> - 2.1.0-0
 - One-globus session system for gsiftp plugin ( FTS 3.0 need )
 - correct a major issue with the gass attribute system in gsiftp plugin
 - change the lfc set/get env var for a one compatible with set/get opt
 - add set/nb streams option for gsiftp
 - add the mkdir rec function for SRM transfer
 - correct an issue with opendir and srm_ls ( ENOTDIR error silent )
 - correct a memory leak in the cache system
 - correct timeout support for gsiftp transfer
 - implement tcp buffer size support for gsiftp layer
 - apply a correction on the SRM over-write logic, related to a BeStMan errcode problem on File Not Found with srmRm ( EOS )
 - apply a fix on the transfer gsiftp timeout ( protection against multiple cancel )
 - fix for SRM filesize problem ( defined to 0, workaround ) related to globus 426 error bad filesize
 - secure the callback system for globus gass timeout
 - base implementation of the http plugin
 - improve reliability of the bdii resolution
 - add a fallback mechanism in case of bdii bad resolution
 - correct several race conditions in the bdii layer
 - add thread safe support for set/get variables in liblfc
 - correct a deadlock problem with globus and gisftp plugin
 - implement the mkdir_rec logic for general purpose
 - implement the parent folder creation logic with gridftp
 - add support for lfc://host/path URL style for the lfc plugin
 - switch off_t to 64bits size by default ( _FILE_OFFSET_BITS=64)
 - provide a "nobdii" like option
 - provide the choice of turl protocol resolution for srm plugin

* Fri Jul 20 2012 Adrien Devresse <adevress at cern.ch> - 2.0.0-1
 - Official initial release candidate of gfal 2.0
 - Transfer API is official
 - gridftp support for performance marker, checksum
 - gridftp support for gridftpv2, dcau param
 - SRM support for spacetoken in transfer
 - SRM abort auto-management
 - parallel operations in transfers
 - file protocol dedicated in a plugin
 - configuration file support
 - srm timeout support
 - general purpose checksum operation support
 - POSIX operation support for gridftp
 - cleaner plugin API
 - new documentation
 - I hope that you will enjoy gfal 2.0 :)

* Sat Jun 23 2012 Adrien Devresse <adevress at cern.ch> - 2.0.0-0.10.2012062323snap
 - Snapshot of the 0.10 version for testing

* Fri Jun 15 2012 Adrien Devresse <adevress at cern.ch> - 2.0.0-0.9.2012061511snap
 - Snapshot of the 0.9 version for testing

* Fri May 04 2012 Adrien Devresse <adevress at cern.ch> - 2.0.0-0.8.2012052812snap
 - Snapshot of the 0.8 version for testing.

* Fri May 04 2012 Adrien Devresse <adevress at cern.ch> - 2.0.0-0.7.2012050413snap
 - Improve gridftp plugin with severals other calls
 - Correct dcap/rfio/srm bugs related to error report
 - big work on the documentation
 
* Mon Dec 12 2011 Adrien Devresse <adevress at cern.ch> - 2.0.0-0.6.2012041515snap
 - Initial gfal 2.0 preview release<|MERGE_RESOLUTION|>--- conflicted
+++ resolved
@@ -2,15 +2,9 @@
 %{!?_pkgdocdir: %global _pkgdocdir %{_docdir}/%{name}-%{version}}
 
 Name:				gfal2
-<<<<<<< HEAD
-Version:			2.4.9
-# https://fedoraproject.org/wiki/Packaging:NamingGuidelines#Release_Tag
-Release:			1%{?dist}
-=======
 Version:			2.5.0
 # https://fedoraproject.org/wiki/Packaging:NamingGuidelines#Release_Tag
 Release:			4%{?dist}
->>>>>>> 2e77373c
 Summary:			Grid file access library 2.0
 Group:				Applications/Internet
 License:			ASL 2.0
@@ -284,18 +278,6 @@
 
 
 %changelog
-* Thu Dec 05 2013 Alejandro Alvarez <aalvarez at cern.ch> - 2.4.8-1
- - Release 2.4.8 of GFAL2
-
-* Mon Dec 02 2013 Alejandro Alvarez <aalvarez at cern.ch> - 2.4.7-1
- - Release 2.4.7 of GFAL2
-
-* Thu Nov 07 2013 Alejandro Alvarez <aalvarez at cern.ch> - 2.4.6-1
- - Release 2.4.6 of GFAL 2
-
-* Wed Oct 23 2013 Alejandro Alvarez <aalvarez at cern.ch> - 2.4.5-3
- - Release 2.4.5 of GFAL 2
-
 * Tue Jul 02 2013 Adrien Devresse <adevress at cern.ch> - 2.3.0-0
  - Release 2.3.0 of GFAL 2.0
 
