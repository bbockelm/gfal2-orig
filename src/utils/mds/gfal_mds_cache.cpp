--- conflicted
+++ resolved
@@ -57,12 +57,7 @@
     mds_type_endpoint typeEnum = gfal_mds_cache_type(type, version);
 
     if (!endpoint.empty() && typeEnum != UnknownEndpointType) {
-<<<<<<< HEAD
-        strncpy(endpoints[index].url, endpoint.c_str(), sizeof(endpoints[index].url));
-        endpoints[index].url[sizeof(gfal_mds_endpoint::url) - 1] = '\0';
-=======
         g_strlcpy(endpoints[index].url, endpoint.c_str(), sizeof(endpoints[index].url));
->>>>>>> 7fcfdc92
         endpoints[index].type = typeEnum;
     }
 }
