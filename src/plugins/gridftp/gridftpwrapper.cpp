/*
 *
 * Licensed under the Apache License, Version 2.0 (the "License");
 * you may not use this file except in compliance with the License.
 * You may obtain a copy of the License at
 *
 *     http://www.apache.org/licenses/LICENSE-2.0
 *
 * Unless required by applicable law or agreed to in writing, software
 * distributed under the License is distributed on an "AS IS" BASIS,
 * WITHOUT WARRANTIES OR CONDITIONS OF ANY KIND, either express or implied.
 * See the License for the specific language governing permissions and
 * limitations under the License.
 */
#include <memory>
#include <fstream>
#include <sstream>
#include <uri/uri_util.h>
#include <config/gfal_config.h>
#include <cancel/gfal_cancel.h>
#include <exceptions/gfalcoreexception.hpp>
#include "gridftpwrapper.h"

#include <globus_ftp_client_debug_plugin.h>

const char* gridftp_version_config = "GRIDFTP_V2";
const char* gridftp_session_reuse_config= "SESSION_REUSE";
const char* gridftp_dcau_config= "DCAU";
const char* gridftp_ipv6_config= "IPV6";
const char* gridftp_delay_passv_config = "DELAY_PASSV";

struct RwStatus
{
    off_t init;
    off_t finish;
    bool ops_state;
};


static Glib::Quark GFAL_GRIDFTP_SCOPE_REQ_STATE("GridFTPModule::RequestState");


Gass_attr_handler::Gass_attr_handler(globus_ftp_client_operationattr_t* ftp_operation_attr)
{
    // initialize gass copy attr
    globus_result_t res = globus_gass_copy_attr_init(&(attr_gass));
    gfal_globus_check_result("GridFTPFactory::gfal_globus_ftp_take_handle", res);
    globus_ftp_client_operationattr_init(&(operation_attr_ftp_for_gass));
    globus_ftp_client_operationattr_copy(&(operation_attr_ftp_for_gass), ftp_operation_attr);
    res = globus_gass_copy_attr_set_ftp(&(attr_gass), &operation_attr_ftp_for_gass);
    gfal_globus_check_result("GridFTPFactory::globus_gass_copy_handleattr_set_ftp_attr", res);

}


Gass_attr_handler::~Gass_attr_handler()
{
    // initialize gass copy attr
    globus_ftp_client_operationattr_destroy(&(operation_attr_ftp_for_gass));
}


GridFTPSession::GridFTPSession(GridFTPFactory* f, const std::string & thostname) :
        _isDirty(false), factory(f), hostname(thostname)
{
    init();
}


<<<<<<< HEAD
    virtual ~GridFTP_session_implem(){
        try {
            if(_sess != NULL){
                clean();
                if(_isDirty)
                    this->purge();
                else
                    factory->gfal_globus_ftp_release_handle_internal(this);
            }
        }
        catch (const std::exception& e) {
            gfal_log(GFAL_VERBOSE_NORMAL,
                     "Caught an exception inside ~GridFTP_session_implem()!! %s",
                     e.what());
        }
        catch (...) {
            gfal_log(GFAL_VERBOSE_NORMAL,
                     "Caught an unknown exception inside ~GridFTP_session_implem()!!");
=======
GridFTPSession::GridFTPSession(GridFTPSession *src) :
        _isDirty(false), factory(src->factory), hostname(src->hostname), _sess(src->_sess)
{
}


GridFTPSession::~GridFTPSession()
{
    try {
        if (_sess != NULL) {
            clean();
            if (_isDirty)
                this->purge();
            else
                factory->gfal_globus_ftp_release_handle_internal(this);
>>>>>>> 7fcfdc92
        }
    }
    catch (const std::exception& e) {
        gfal_log(GFAL_VERBOSE_NORMAL,
                "Caught an exception inside ~GridFTP_session()!! %s", e.what());
    }
    catch (...) {
        gfal_log(GFAL_VERBOSE_NORMAL,
                "Caught an unknown exception inside ~GridFTP_session()!!");
    }
}


void GridFTPSession::init()
{
    _sess = new Session_handler();
    globus_result_t res;

    // init debug plugin
    res = globus_ftp_client_debug_plugin_init(&(_sess->debug_ftp_plugin),
            stderr, "gridftp debug :");
    gfal_globus_check_result("GridFTPFactory::gfal_globus_ftp_take_ops_attr",
            res);

    // init operation attr
    res = globus_ftp_client_operationattr_init(&(_sess->operation_attr_ftp));
    gfal_globus_check_result("GridFTPFactory::gfal_globus_ftp_take_ops_attr",
            res);

    // initialize ftp attributes
    res = globus_ftp_client_handleattr_init(&(_sess->attr_handle));
    gfal_globus_check_result("GridFTPFactory::gfal_globus_ftp_take_handle_attr",
            res);
    configure_gridftp_handle_attr();

    // create gass handle attribute
    res = globus_gass_copy_handleattr_init(&(_sess->gass_handle_attr));
    gfal_globus_check_result("GridFTPFactory::gfal_globus_ftp_take_handle",
            res);

    // associate ftp attributes to gass attributes
    res = globus_gass_copy_handleattr_set_ftp_attr(&(_sess->gass_handle_attr),
            &(_sess->attr_handle));
    gfal_globus_check_result("GridFTPFactory::gfal_globus_ftp_take_handle",
            res);

    // initialize gass handle
    res = globus_gass_copy_handle_init(&(_sess->gass_handle),
            &(_sess->gass_handle_attr));
    gfal_globus_check_result("GridFTPFactory::gfal_globus_ftp_take_handle",
            res);

    configure_default_stream_attributes();
    apply_default_stream_attribute();
}


void GridFTPSession::configure_gridftp_handle_attr()
{
    globus_ftp_client_handleattr_set_cache_all(&(_sess->attr_handle),
            GLOBUS_TRUE);	// enable session re-use
    if (gfal_get_verbose() & GFAL_VERBOSE_TRACE_PLUGIN) {
        globus_ftp_client_handleattr_add_plugin(&(_sess->attr_handle),
                &(_sess->debug_ftp_plugin));
    }
}


void GridFTPSession::configure_default_stream_attributes()
{
    _sess->parallelism.fixed.size = 1;
    _sess->parallelism.mode = GLOBUS_FTP_CONTROL_PARALLELISM_NONE;
    _sess->mode = GLOBUS_FTP_CONTROL_MODE_NONE;
}


void GridFTPSession::apply_default_stream_attribute()
{
    globus_ftp_client_operationattr_set_mode(&(_sess->operation_attr_ftp),
            _sess->mode);
    globus_ftp_client_operationattr_set_parallelism(
            &(_sess->operation_attr_ftp), &(_sess->parallelism));
}


void GridFTPSession::apply_default_tcp_buffer_attributes()
{
    globus_ftp_client_operationattr_set_tcp_buffer(&(_sess->operation_attr_ftp),
            &(_sess->tcp_buffer_size));
}


void GridFTPSession::set_gridftpv2(bool v2)
{
    globus_ftp_client_handleattr_set_gridftp2(&(_sess->attr_handle), v2); // define GridFTP 2
}


void GridFTPSession::set_ipv6(bool enable)
{
    globus_ftp_client_operationattr_set_allow_ipv6(&(_sess->operation_attr_ftp),
            (globus_bool_t) enable);
}


void GridFTPSession::set_delayed_pass(bool enable)
{
    globus_ftp_client_operationattr_set_delayed_pasv(
            &(_sess->operation_attr_ftp),
            (globus_bool_t) (enable) ? GLOBUS_TRUE : GLOBUS_FALSE);
}


void GridFTPSession::set_dcau(const globus_ftp_control_dcau_t & _dcau)
{
    _sess->dcau.mode = _dcau.mode;
    globus_ftp_client_operationattr_set_dcau(&(_sess->operation_attr_ftp),
            &(_sess->dcau));
}


void GridFTPSession::set_nb_stream(const unsigned int nbstream)
{
    if (nbstream == 0) {
        configure_default_stream_attributes();
    }
    else {
        _sess->parallelism.fixed.size = nbstream;
        _sess->parallelism.mode = GLOBUS_FTP_CONTROL_PARALLELISM_FIXED;
        _sess->mode = GLOBUS_FTP_CONTROL_MODE_EXTENDED_BLOCK;
    }
    apply_default_stream_attribute();
}


void GridFTPSession::set_tcp_buffer_size(const guint64 tcp_buffer_size)
{
    if (tcp_buffer_size == 0) {
        _sess->tcp_buffer_size.mode = GLOBUS_FTP_CONTROL_TCPBUFFER_DEFAULT;
    }
    else {
        _sess->tcp_buffer_size.mode = GLOBUS_FTP_CONTROL_TCPBUFFER_FIXED;
        _sess->tcp_buffer_size.fixed.size = tcp_buffer_size;
    }
    apply_default_tcp_buffer_attributes();
}


void GridFTPSession::enable_udt()
{
    globus_ftp_client_operationattr_set_net_stack(&(_sess->operation_attr_ftp),
            "udt");
}


void GridFTPSession::disable_udt()
{
    globus_ftp_client_operationattr_set_net_stack(&(_sess->operation_attr_ftp),
            "default");
}


void gfal_globus_set_credentials(gfal2_context_t context, globus_ftp_client_operationattr_t* opattr)
{
    gchar* ucert = gfal2_get_opt_string(context, "X509", "CERT", NULL);
    gchar* ukey = gfal2_get_opt_string(context, "X509", "KEY", NULL);
    if (ucert) {
        gfal_log(GFAL_VERBOSE_TRACE, "GSIFTP using certificate %s", ucert);
        if (ukey)
            gfal_log(GFAL_VERBOSE_TRACE, "GSIFTP using private key %s", ukey);
        gfal_globus_set_credentials(ucert, ukey, opattr);
        g_free(ucert);
        g_free(ukey);
    }
}


void gfal_globus_set_credentials(const char* ucert, const char* ukey, globus_ftp_client_operationattr_t* opattr)
{
    std::stringstream buffer;
    std::ifstream cert_stream(ucert);
    if (cert_stream.bad()) {
        throw Glib::Error(GFAL_GRIDFTP_SCOPE_REQ_STATE, errno,
                "Could not open the user certificate");
    }

    buffer << cert_stream.rdbuf();
    if (ukey) {
        std::ifstream key_stream(ukey);
        if (key_stream.bad())
            throw Glib::Error(GFAL_GRIDFTP_SCOPE_REQ_STATE, errno,
                    "Could not open the user private key");
        buffer << key_stream.rdbuf();
    }

    gss_buffer_desc_struct buffer_desc;
    buffer_desc.value = g_strdup(buffer.str().c_str());
    buffer_desc.length = buffer.str().size();

    OM_uint32 minor_status, major_status;
    gss_cred_id_t cred_id;
    major_status = gss_import_cred(&minor_status, &cred_id,
    GSS_C_NO_OID, 0, // 0 = Pass credentials; 1 = Pass path as X509_USER_PROXY=...
            &buffer_desc, 0, NULL);
    g_free(buffer_desc.value);

    if (major_status != GSS_S_COMPLETE) {
        std::stringstream err_buffer;
        err_buffer << "Could not load the user credentials (" << major_status
                << ":" << minor_status << ")";
        throw Glib::Error(GFAL_GRIDFTP_SCOPE_REQ_STATE, EINVAL,
                err_buffer.str());
    }
<<<<<<< HEAD

    void set_credentials(const char* ucert, const char* ukey) {
        std::stringstream buffer;
        std::ifstream cert_stream(ucert);
        if (cert_stream.bad())
            throw Glib::Error(gfal_gridftp_scope_req_state(), errno, "Could not open the user certificate");
        buffer << cert_stream.rdbuf();
        if (ukey) {
            std::ifstream key_stream(ukey);
            if (key_stream.bad())
                throw Glib::Error(gfal_gridftp_scope_req_state(), errno, "Could not open the user private key");
            buffer << key_stream.rdbuf();
        }

        gss_buffer_desc_struct buffer_desc;
        buffer_desc.value = g_strdup(buffer.str().c_str());
        buffer_desc.length = buffer.str().size();

        OM_uint32 minor_status, major_status;
        gss_cred_id_t cred_id;
        major_status = gss_import_cred(&minor_status, &cred_id,
                                       GSS_C_NO_OID, 0, // 0 = Pass credentials; 1 = Pass path as X509_USER_PROXY=...
                                       &buffer_desc, 0, NULL);
        g_free(buffer_desc.value);

        if (major_status != GSS_S_COMPLETE) {
            std::stringstream err_buffer;
            err_buffer << "Could not load the user credentials (" << major_status << ":" << minor_status << ")";
            throw Glib::Error(gfal_gridftp_scope_req_state(), EINVAL, err_buffer.str());
        }
        globus_ftp_client_operationattr_set_authorization(&(_sess->operation_attr_ftp), cred_id, NULL, NULL, NULL, NULL);
    }
	
	virtual globus_ftp_client_handle_t* get_ftp_handle(){
		globus_result_t res = globus_gass_copy_get_ftp_handle(&(_sess->gass_handle), &(_sess->handle_ftp));
		gfal_globus_check_result("GridFTPFactory::GridFTP_session_implem", res);			
		return &(_sess->handle_ftp);
	}
=======
    globus_ftp_client_operationattr_set_authorization(
            opattr, cred_id, NULL, NULL, NULL, NULL);
}
>>>>>>> 7fcfdc92


globus_ftp_client_handle_t* GridFTPSession::get_ftp_handle()
{
    globus_result_t res = globus_gass_copy_get_ftp_handle(&(_sess->gass_handle),
            &(_sess->handle_ftp));
    gfal_globus_check_result("GridFTPFactory::GridFTP_session", res);
    return &(_sess->handle_ftp);
}


globus_gass_copy_handle_t* GridFTPSession::get_gass_handle()
{
    return &(_sess->gass_handle);
}


globus_ftp_client_operationattr_t* GridFTPSession::get_op_attr_ftp()
{
    return &(_sess->operation_attr_ftp);
}


globus_gass_copy_handleattr_t* GridFTPSession::get_gass_handle_attr()
{
    return &(_sess->gass_handle_attr);
}

globus_ftp_client_handleattr_t* GridFTPSession::get_ftp_handle_attr()
{
    return &(_sess->attr_handle);
}

void GridFTPSession::clean()
{
    // clean performance markers
    globus_result_t res = globus_gass_copy_register_performance_cb(
            &(_sess->gass_handle),
            NULL, NULL);
    gfal_globus_check_result("GridFTPFactory::GridFTP_session", res);
    configure_default_stream_attributes();
}


void GridFTPSession::purge()
{
    globus_ftp_client_debug_plugin_destroy(&(_sess->debug_ftp_plugin)); // destruct the debug plugin
    globus_gass_copy_handle_destroy(&(_sess->gass_handle));
    globus_ftp_client_operationattr_destroy(&(_sess->operation_attr_ftp));
    globus_gass_copy_handleattr_destroy(&(_sess->gass_handle_attr));
    globus_ftp_client_handleattr_destroy(&(_sess->attr_handle));
    delete _sess;
    _sess = NULL;
}


void GridFTPSession::disable_reuse()
{
    _isDirty = true;
}


GridFTPFactory::GridFTPFactory(gfal2_context_t handle) :
        _handle(handle)
{
    GError * tmp_err = NULL;
    session_reuse = gfal2_get_opt_boolean(_handle, GRIDFTP_CONFIG_GROUP,
            gridftp_session_reuse_config, &tmp_err);
    gfal_log(GFAL_VERBOSE_TRACE, " define GSIFTP session re-use to %s",
            (session_reuse) ? "TRUE" : "FALSE");
    if (tmp_err)
        throw Glib::Error(tmp_err);
    size_cache = 400;
}


GridFTPRequestState::GridFTPRequestState(GridFTPSession * s, bool own_session,
        GridFTPRequestType request_type) :
        errcode(0), cancel_token(NULL), sess(s), end_time(0, 0)
{
    req_status = GRIDFTP_REQUEST_NOT_LAUNCHED;
    this->own_session = own_session;
    this->request_type = request_type;
    canceling = false;
}


GridFTPRequestState::~GridFTPRequestState()
{
    try {
        if (req_status == GRIDFTP_REQUEST_RUNNING)
<<<<<<< HEAD
            cancel_operation(gfal_gridftp_scope_req_state(),
=======
            cancel_operation(GFAL_GRIDFTP_SCOPE_REQ_STATE,
>>>>>>> 7fcfdc92
                    "ReqState Destroyer");
        Glib::RWLock::WriterLock l(mux_req_state);
        if (!own_session)
            sess.release(); // cancel the automatic memory management
    } catch (const std::exception& e) {
        gfal_log(GFAL_VERBOSE_NORMAL,
                "Caught an exception inside ~GridFTP_Request_state()!! %s",
                e.what());
<<<<<<< HEAD
    } catch (...) {
=======
    }
    catch (...) {
>>>>>>> 7fcfdc92
        gfal_log(GFAL_VERBOSE_NORMAL,
                "Caught an unknown exception inside ~GridFTP_Request_state()!!");
    }
}


static void gfal_gridftp_cancel_slot(gfal2_context_t context, void* userdata)
{
    GridFTPRequestState* r = (GridFTPRequestState*) userdata;
    r->cancel_operation_async(g_quark_to_string(gfal_cancel_quark()),
            "Operation canceled from gfal2_cancel");
}


GridFTPOperationCanceler::GridFTPOperationCanceler(gfal2_context_t context,
        GridFTPRequestState *state) :
        _state(state), _cancel_token(
                gfal2_register_cancel_callback(context,
                        &gfal_gridftp_cancel_slot, state)), _context(context)
{
}


GridFTPOperationCanceler::~GridFTPOperationCanceler()
{
    gfal2_remove_cancel_callback(_context, _cancel_token);
}


void GridFTPFactory::clear_cache()
{
    gfal_log(GFAL_VERBOSE_TRACE,
            "gridftp session cache garbage collection ...");
    std::multimap<std::string, GridFTPSession*>::iterator it;
    for (it = sess_cache.begin(); it != sess_cache.end(); ++it) {
        GridFTPSession *sess = static_cast<GridFTPSession *>((*it).second);
        sess->purge();
        delete sess;
    }
    sess_cache.clear();
}


void GridFTPFactory::recycle_session(GridFTPSession* sess)
{
    Glib::Mutex::Lock l(mux_cache);

    GridFTPSession * my_sess = static_cast<GridFTPSession *>(sess);
    const char* c_hostname = my_sess->hostname.c_str();

    if (sess_cache.size() > size_cache)
        clear_cache();

    gfal_log(GFAL_VERBOSE_TRACE, "insert gridftp session for %s in cache ...",
            c_hostname);
    sess_cache.insert(
            std::pair<std::string, GridFTPSession*>(c_hostname,
                    new GridFTPSession(my_sess)));
}


// recycle a gridftp session object from cache if exist, return NULL else
GridFTPSession* GridFTPFactory::get_recycled_handle(
        const std::string & hostname)
{
    Glib::Mutex::Lock l(mux_cache);
    GridFTPSession* res = NULL;
    std::multimap<std::string, GridFTPSession*>::iterator it = sess_cache.find(
            hostname); // try to find a session explicitly associated with this handle
    if (it == sess_cache.end()) { // if no session found, take a generic one
        gfal_log(GFAL_VERBOSE_TRACE,
                "no session associated with this hostname, try find generic one .... ");
        it = sess_cache.begin();
    }
    if (it != sess_cache.end()) {
        gfal_log(GFAL_VERBOSE_TRACE,
                "gridftp session for: %s found in  cache !", hostname.c_str());
        res = (*it).second;
        sess_cache.erase(it);
    }
    else {
        gfal_log(GFAL_VERBOSE_TRACE, "no session found in cache for %s!",
                hostname.c_str());
    }
    return res;
}


GridFTPFactory::~GridFTPFactory()
{
    try {
        Glib::Mutex::Lock l(mux_cache);
        clear_cache();
    }
    catch (const std::exception & e) {
        gfal_log(GFAL_VERBOSE_NORMAL,
<<<<<<< HEAD
                 "Caught an exception inside ~GridFTPFactory()!! %s",
                 e.what());
    }
    catch (...) {
        gfal_log(GFAL_VERBOSE_NORMAL,
                 "Caught an unknown exception inside ~GridFTPFactory()!!");
=======
                "Caught an exception inside ~GridFTPFactory()!! %s", e.what());
    }
    catch (...) {
        gfal_log(GFAL_VERBOSE_NORMAL,
                "Caught an unknown exception inside ~GridFTPFactory()!!");
>>>>>>> 7fcfdc92
    }
}


gfal2_context_t GridFTPFactory::get_handle()
{
    return _handle;
}

/*
 *  dirty function to convert error code from globus
 *  In the current state, globus provides no way to convert gridftp error code to errno properly....
 * */
static int scan_errstring(const char *p) {

    int ret = ECOMM;
    if (p == NULL) return ret;

    if (strstr(p, "o such file") || strstr(p, "not found") || strstr(p, "error 3011"))
        ret = ENOENT;
    else if (strstr(p, "ermission denied") || strstr(p, "credential"))
        ret = EACCES;
    else if ( (strstr(p, "exists")) || strstr(p, "error 3006"))
        ret = EEXIST;
    else if (strstr(p, "ot a direct"))
		ret = ENOTDIR;
    else if (strstr(p, "ation not sup"))
        ret = ENOTSUP;
    else if (strstr(p, "Login incorrect") || strstr(p, "Could not get virtual id"))
        ret = EACCES;
    return ret;
}


int gfal_globus_error_convert(globus_object_t * error, char ** str_error)
{
    if (error) {
        *str_error = globus_error_print_friendly(error);
        char * p = *str_error;
        while (*p != '\0') { // string normalization of carriage return
            *p = (*p == '\n' || *p == '\r') ? ' ' : *p;
            ++p;
        }
        int errn = scan_errstring(*str_error); // try to get errno
        if (errn == 0) {
            globus_free(*str_error);
            *str_error = NULL;
        }
        return errn;
    }
    return 0;
}


void gfal_globus_check_result(const Glib::Quark & scope, globus_result_t res)
{
    if (res != GLOBUS_SUCCESS) {

        globus_object_t * error = globus_error_get(res); // get error from result code
        if (error == NULL)
            throw Gfal::CoreException(scope,
                    "Unknown error  unable to map result code to globus error",
                    ENOENT);

        gfal_globus_check_error(scope, error);
    }
}


void gfal_globus_check_error(const Glib::Quark & scope, globus_object_t * error)
{
    if (error != GLOBUS_SUCCESS) {
        int globus_errno;
        char errbuff[GFAL_URL_MAX_LEN];
        char * glob_str = NULL;
        *errbuff = '\0';

        globus_errno = gfal_globus_error_convert(error, &glob_str);
        if (glob_str) { // security
            g_strlcpy(errbuff, glob_str, GFAL_URL_MAX_LEN);
            g_free(glob_str);
        }
        globus_object_free(error);
        throw Gfal::CoreException(scope, errbuff, globus_errno);
    }
}


GridFTPSession* GridFTPFactory::get_new_handle(const std::string & hostname)
{
    GError * tmp_err = NULL;
    globus_ftp_control_dcau_t dcau_param;
    bool gridftp_v2 = gfal2_get_opt_boolean(_handle, GRIDFTP_CONFIG_GROUP,
            gridftp_version_config, &tmp_err);
    if (tmp_err)
        throw Glib::Error(tmp_err);

    const bool ipv6 = gfal2_get_opt_boolean_with_default(_handle,
            GRIDFTP_CONFIG_GROUP, gridftp_ipv6_config, false);
    const bool delay_passv = gfal2_get_opt_boolean_with_default(_handle,
            GRIDFTP_CONFIG_GROUP, gridftp_delay_passv_config, true);

    dcau_param.mode =
            (gfal2_get_opt_boolean(_handle, GRIDFTP_CONFIG_GROUP,
                    gridftp_dcau_config, &tmp_err)) ?
                    GLOBUS_FTP_CONTROL_DCAU_DEFAULT :
                    GLOBUS_FTP_CONTROL_DCAU_NONE;
    if (tmp_err)
        throw Glib::Error(tmp_err);

    std::auto_ptr<GridFTPSession> sess(new GridFTPSession(this, hostname));

    sess->set_gridftpv2(gridftp_v2);
    sess->set_dcau(dcau_param);
    sess->set_ipv6(ipv6);
    sess->set_delayed_pass(delay_passv);

<<<<<<< HEAD
    gchar* ucert = gfal2_get_opt_string(_handle, "X509", "CERT", NULL);
    gchar* ukey = gfal2_get_opt_string(_handle, "X509", "KEY", NULL);
    if (ucert) {
        gfal_log(GFAL_VERBOSE_TRACE," GSIFTP using certificate %s", ucert);
        if (ukey)
            gfal_log(GFAL_VERBOSE_TRACE," GSIFTP using private key %s", ukey);
        sess->set_credentials(ucert, ukey);
        g_free(ucert);
        g_free(ukey);
    }

	return sess.release();
=======
    gfal_globus_set_credentials(_handle, &sess->_sess->operation_attr_ftp);

    return sess.release();
>>>>>>> 7fcfdc92
}


// store the related globus error to the current handle
void gfal_globus_store_error(GridFTPRequestState * state,
        globus_object_t *error)
{
    char * glob_str = NULL;
    state->set_error_code(gfal_globus_error_convert(error, &glob_str));
    if (glob_str) {
        if (state->get_error().empty())
            state->set_error(glob_str);
        g_free(glob_str);
    }
    else {
        state->set_error("Unknown Globus Error, bad error report");
        state->set_error_code(EFAULT);
    }
}


GridFTPSession* GridFTPFactory::gfal_globus_ftp_take_handle(
        const std::string & hostname)
{
    GridFTPSession * res = NULL;
    if ((res = get_recycled_handle(hostname)) == NULL)
        res = get_new_handle(hostname);
    return res;
}


void GridFTPFactory::gfal_globus_ftp_release_handle_internal(
        GridFTPSession* sess)
{
    session_reuse = gfal2_get_opt_boolean_with_default(_handle,
            GRIDFTP_CONFIG_GROUP, gridftp_session_reuse_config, FALSE);
    if (session_reuse)
        recycle_session(sess);
    else {
        GridFTPSession * s = static_cast<GridFTPSession *>(sess);
        s->purge();
    }
}


void GridFTPFactory::gfal_globus_ftp_release_handle(GridFTPSession* h)
{
    delete h;
}


static
void gfal_globus_prototype_callback(void* user_args,
        globus_object_t *error)
{
    GridFTPRequestState* state = (GridFTPRequestState*) user_args;
    Glib::RWLock::ReaderLock l(state->mux_req_state);
    Glib::Mutex::Lock l_call(state->mux_callback_lock);

    if (state->get_req_status() == GRIDFTP_REQUEST_FINISHED) {
        gfal_log(GFAL_VERBOSE_TRACE,
                "gridFTP operation already finished ! error !");
    }
    else {
        if (error != GLOBUS_SUCCESS) {
            gfal_globus_store_error(state, error);
        }
        else if (state->canceling == FALSE) {
            state->set_error_code(0);
        }
        state->set_req_status(GRIDFTP_REQUEST_FINISHED);
        state->signal_callback_main.broadcast();
    }
}

// gridftp callback generic implementation
void globus_basic_client_callback(void * user_arg,
        globus_ftp_client_handle_t * handle, globus_object_t * error)
{
    gfal_log(GFAL_VERBOSE_TRACE, " gridFTP operation done");
    gfal_globus_prototype_callback(user_arg, error);
}

// gass operation callback implementation
void globus_gass_basic_client_callback(void * callback_arg,
        globus_gass_copy_handle_t * handle, globus_object_t * error)
{
    gfal_log(GFAL_VERBOSE_TRACE, "gass operation done");
    gfal_globus_prototype_callback(callback_arg, error);
}


void GridFTPRequestState::poll_callback(const Glib::Quark &scope)
{
    gfal_log(GFAL_VERBOSE_TRACE, " -> go internal polling for request ");
    bool timeout = false;
    Glib::RWLock::ReaderLock l(mux_req_state);
    {

        Glib::Mutex::Lock l(mux_callback_lock);
        // wait for a globus signal or for a timeout
        // if canceling logic -> wait until end
        while (this->req_status != GRIDFTP_REQUEST_FINISHED
                && (timeout == FALSE || this->canceling == TRUE)) {
            if (end_time == Glib::TimeVal(0, 0) || this->canceling == TRUE) {
                signal_callback_main.wait(mux_callback_lock);
            }
            else {
                timeout = !(signal_callback_main.timed_wait(mux_callback_lock,
                        end_time));
            }
        }
    }

    if (timeout && this->canceling == FALSE) {
        gfal_log(GFAL_VERBOSE_TRACE,
                "gfal gridftp operation timeout occurred ! cancel the operation ...");
        cancel_operation(scope,
                "gfal gridftp internal operation timeout, operation canceled");
        this->set_error_code(ETIMEDOUT);
    }

    gfal_log(GFAL_VERBOSE_TRACE, " <- out of gass polling for request ");
}


void GridFTPRequestState::err_report(const Glib::Quark &scope)
{
    if (this->get_error_code() != 0)
        throw Gfal::CoreException(scope, this->get_error(),
                this->get_error_code());
}


void GridFTPRequestState::wait_callback(const Glib::Quark &scope,
        time_t timeout)
{
    struct timespec st_timeout;

    st_timeout.tv_nsec = 0;
    st_timeout.tv_sec = timeout;

    gfal_log(GFAL_VERBOSE_TRACE,
            "   [GridFTP_Request_state::wait_callback] setup gsiftp timeout to %ld seconds",
            timeout);

    init_timeout(&st_timeout);
    poll_callback(scope);
    err_report(scope);
}


void GridFTPRequestState::cancel_operation(const Glib::Quark &scope,
        const std::string &msg)
{
    if (cancel_operation_async(scope, msg) == 0)
        this->poll_callback(scope);

}


int GridFTPRequestState::cancel_operation_async(const Glib::Quark &scope,
        const std::string & msg)
{
    globus_result_t res;
    int ret = 0;
    Glib::RWLock::ReaderLock l(this->mux_req_state);
    Glib::Mutex::Lock l_call(this->mux_callback_lock);
    this->canceling = TRUE;
    if (this->get_req_status() == GRIDFTP_REQUEST_FINISHED) // already finished before canceling -> return
        return 0;

    if (this->request_type == GRIDFTP_REQUEST_GASS) {
        gfal_log(GFAL_VERBOSE_TRACE, " -> gass operation cancel  ");
        res = globus_gass_copy_cancel(this->sess->get_gass_handle(),
                globus_gass_basic_client_callback, this);
        gfal_log(GFAL_VERBOSE_TRACE, "    gass operation cancel <-");
    }
    else {
        res = globus_ftp_client_abort(this->sess->get_ftp_handle());
    }
    try {
        gfal_globus_check_result(scope, res);
    }
    catch (Gfal::CoreException & e) {
        gfal_log(GFAL_VERBOSE_TRACE, "gridftp error triggered while cancel: %s",
                e.message_only());
        this->sess->disable_reuse();
        ret = -1;
    }
    catch (...) {
        gfal_log(GFAL_VERBOSE_TRACE,
                "gridftp error triggered while cancel: Unknown");
        this->sess->disable_reuse();
        ret = -1;
    }

    this->set_error_code(ECANCELED);
    this->set_error(msg);
    return ret;
}


void GridFTPStreamState::poll_callback_stream(const Glib::Quark & scope)
{
    gfal_log(GFAL_VERBOSE_TRACE, " -> go polling for request ");
    {

        Glib::Mutex::Lock l(mux_stream_callback);
        // wait for a globus signal or for a timeout
        // if canceling logic -> wait until end
        while (this->get_stream_status() != GRIDFTP_REQUEST_FINISHED) {
            cond_stream_callback.wait(mux_stream_callback);
        }
    }
    while (this->stream_status != GRIDFTP_REQUEST_FINISHED)
        usleep(10);
    gfal_log(GFAL_VERBOSE_TRACE, " <- out of polling for request ");
}


void GridFTPStreamState::wait_callback_stream(const Glib::Quark & scope)
{
    poll_callback_stream(scope);
    err_report(scope);
}


<<<<<<< HEAD
GridFTP_stream_state::~GridFTP_stream_state(){
    try {
        if(req_status == GRIDFTP_REQUEST_RUNNING){
            cancel_operation(gfal_gridftp_scope_req_state(), "ReqStream Destroyer");
            poll_callback(gfal_gridftp_scope_req_state());
        }
        while(this->stream_status == GRIDFTP_REQUEST_RUNNING )
=======
GridFTPStreamState::~GridFTPStreamState()
{
    try {
        if (req_status == GRIDFTP_REQUEST_RUNNING) {
            cancel_operation(GFAL_GRIDFTP_SCOPE_REQ_STATE,
                    "ReqStream Destroyer");
            poll_callback(GFAL_GRIDFTP_SCOPE_REQ_STATE);
        }
        while (this->stream_status == GRIDFTP_REQUEST_RUNNING)
>>>>>>> 7fcfdc92
            usleep(1);
    }
    catch (const std::exception & e) {
        gfal_log(GFAL_VERBOSE_NORMAL,
<<<<<<< HEAD
                 "Caught an exception inside ~GridFTP_stream_state()!! %s",
                 e.what());
    }
    catch (...) {
        gfal_log(GFAL_VERBOSE_NORMAL,
                 "Caught an unknown exception inside ~GridFTP_stream_state()!!");
=======
                "Caught an exception inside ~GridFTP_stream_state()!! %s",
                e.what());
    }
    catch (...) {
        gfal_log(GFAL_VERBOSE_NORMAL,
                "Caught an unknown exception inside ~GridFTP_stream_state()!!");
>>>>>>> 7fcfdc92
    }
}


void gridftp_wait_for_read(const Glib::Quark & scope, GridFTPStreamState* state,
        off_t end_read)
{
    state->wait_callback_stream(scope);
}


void gridftp_wait_for_write(const Glib::Quark & scope,
        GridFTPStreamState* state, off_t end_write)
{
    state->wait_callback_stream(scope);
}



void gfal_stream_callback_prototype(void *user_arg,
        globus_ftp_client_handle_t *handle, globus_object_t *error,
        globus_byte_t *buffer, globus_size_t length, globus_off_t offset,
        globus_bool_t eof, const char* err_msg_offset)
{
    GridFTPStreamState* state = static_cast<GridFTPStreamState*>(user_arg);
    Glib::Mutex::Lock l(state->mux_stream_callback);

    if (error != GLOBUS_SUCCESS) {	// check error status
        gfal_globus_store_error(state, error);
        // gfal_log(GFAL_VERBOSE_TRACE," read error %s , code %d", state->error, state->errcode);
    }
    else {
        // verify read
        //gfal_log(GFAL_VERBOSE_TRACE," read %d bytes , eof %d %d,%d", length, eof, state->offset, offset);
        if (state->get_offset() != offset) {
            state->set_error(err_msg_offset);
            state->set_error_code(EIO);
        }
        else {
            state->increase_offset(length);
            state->set_eof(eof);
            state->set_error_code(0);
        }
    }
    state->set_stream_status(GRIDFTP_REQUEST_FINISHED);
    state->cond_stream_callback.broadcast();
}


void gfal_griftp_stream_read_callback(void *user_arg,
        globus_ftp_client_handle_t *handle, globus_object_t *error,
        globus_byte_t *buffer, globus_size_t length, globus_off_t offset,
        globus_bool_t eof)
{

    gfal_stream_callback_prototype(user_arg, handle, error, buffer, length,
            offset, eof,
            " Invalid read callback call from globus, out of order");
}


static void gfal_griftp_stream_write_callback(void *user_arg,
        globus_ftp_client_handle_t *handle, globus_object_t *error,
        globus_byte_t *buffer, globus_size_t length, globus_off_t offset,
        globus_bool_t eof)
{
    gfal_stream_callback_prototype(user_arg, handle, error, buffer, length,
            offset, eof,
            " Invalid write callback call from globus, out of order");
}


ssize_t gridftp_read_stream(const Glib::Quark & scope,
        GridFTPStreamState* stream, void* buffer, size_t s_read)
{
    gfal_log(GFAL_VERBOSE_TRACE, "  -> [gridftp_read_stream]");
    off_t initial_offset = stream->get_offset();

    if (stream->is_eof())
        return 0;
    stream->set_stream_status(GRIDFTP_REQUEST_RUNNING);
    globus_result_t res = globus_ftp_client_register_read(
            stream->sess->get_ftp_handle(), (globus_byte_t*) buffer, s_read,
            gfal_griftp_stream_read_callback, stream);
    gfal_globus_check_result(scope, res);
    gridftp_wait_for_read(scope, stream, initial_offset + s_read);
    stream->set_stream_status(GRIDFTP_REQUEST_NOT_LAUNCHED);
    return stream->get_offset() - initial_offset;
}


ssize_t gridftp_write_stream(const Glib::Quark & scope,
        GridFTPStreamState* stream, const void* buffer, size_t s_write,
        bool eof)
{
    gfal_log(GFAL_VERBOSE_TRACE, "  -> [gridftp_write_stream]");
    off_t initial_offset = stream->get_offset();

    stream->set_stream_status(GRIDFTP_REQUEST_RUNNING);
	globus_result_t res = globus_ftp_client_register_write( stream->sess->get_ftp_handle(),
		(globus_byte_t*) buffer,
		s_write,
		initial_offset,
		eof,
		gfal_griftp_stream_write_callback,
		stream
	);
	gfal_globus_check_result(scope, res);
	gridftp_wait_for_write(scope, stream, initial_offset + s_write);
    stream->set_stream_status(GRIDFTP_REQUEST_NOT_LAUNCHED);
	return stream->get_offset() - initial_offset;
}


std::string gridftp_hostname_from_url(const char * url)
{
    GError * tmp_err = NULL;
    char buffer[GFAL_URL_MAX_LEN];
    buffer[0] = '\0';
    const int res = gfal_hostname_from_uri(url, buffer, GFAL_URL_MAX_LEN,
            &tmp_err);
    if (res < 0)
        throw Glib::Error(tmp_err);
    return std::string(buffer);
}<|MERGE_RESOLUTION|>--- conflicted
+++ resolved
@@ -67,26 +67,6 @@
 }
 
 
-<<<<<<< HEAD
-    virtual ~GridFTP_session_implem(){
-        try {
-            if(_sess != NULL){
-                clean();
-                if(_isDirty)
-                    this->purge();
-                else
-                    factory->gfal_globus_ftp_release_handle_internal(this);
-            }
-        }
-        catch (const std::exception& e) {
-            gfal_log(GFAL_VERBOSE_NORMAL,
-                     "Caught an exception inside ~GridFTP_session_implem()!! %s",
-                     e.what());
-        }
-        catch (...) {
-            gfal_log(GFAL_VERBOSE_NORMAL,
-                     "Caught an unknown exception inside ~GridFTP_session_implem()!!");
-=======
 GridFTPSession::GridFTPSession(GridFTPSession *src) :
         _isDirty(false), factory(src->factory), hostname(src->hostname), _sess(src->_sess)
 {
@@ -102,7 +82,6 @@
                 this->purge();
             else
                 factory->gfal_globus_ftp_release_handle_internal(this);
->>>>>>> 7fcfdc92
         }
     }
     catch (const std::exception& e) {
@@ -316,50 +295,9 @@
         throw Glib::Error(GFAL_GRIDFTP_SCOPE_REQ_STATE, EINVAL,
                 err_buffer.str());
     }
-<<<<<<< HEAD
-
-    void set_credentials(const char* ucert, const char* ukey) {
-        std::stringstream buffer;
-        std::ifstream cert_stream(ucert);
-        if (cert_stream.bad())
-            throw Glib::Error(gfal_gridftp_scope_req_state(), errno, "Could not open the user certificate");
-        buffer << cert_stream.rdbuf();
-        if (ukey) {
-            std::ifstream key_stream(ukey);
-            if (key_stream.bad())
-                throw Glib::Error(gfal_gridftp_scope_req_state(), errno, "Could not open the user private key");
-            buffer << key_stream.rdbuf();
-        }
-
-        gss_buffer_desc_struct buffer_desc;
-        buffer_desc.value = g_strdup(buffer.str().c_str());
-        buffer_desc.length = buffer.str().size();
-
-        OM_uint32 minor_status, major_status;
-        gss_cred_id_t cred_id;
-        major_status = gss_import_cred(&minor_status, &cred_id,
-                                       GSS_C_NO_OID, 0, // 0 = Pass credentials; 1 = Pass path as X509_USER_PROXY=...
-                                       &buffer_desc, 0, NULL);
-        g_free(buffer_desc.value);
-
-        if (major_status != GSS_S_COMPLETE) {
-            std::stringstream err_buffer;
-            err_buffer << "Could not load the user credentials (" << major_status << ":" << minor_status << ")";
-            throw Glib::Error(gfal_gridftp_scope_req_state(), EINVAL, err_buffer.str());
-        }
-        globus_ftp_client_operationattr_set_authorization(&(_sess->operation_attr_ftp), cred_id, NULL, NULL, NULL, NULL);
-    }
-	
-	virtual globus_ftp_client_handle_t* get_ftp_handle(){
-		globus_result_t res = globus_gass_copy_get_ftp_handle(&(_sess->gass_handle), &(_sess->handle_ftp));
-		gfal_globus_check_result("GridFTPFactory::GridFTP_session_implem", res);			
-		return &(_sess->handle_ftp);
-	}
-=======
     globus_ftp_client_operationattr_set_authorization(
             opattr, cred_id, NULL, NULL, NULL, NULL);
 }
->>>>>>> 7fcfdc92
 
 
 globus_ftp_client_handle_t* GridFTPSession::get_ftp_handle()
@@ -451,25 +389,18 @@
 {
     try {
         if (req_status == GRIDFTP_REQUEST_RUNNING)
-<<<<<<< HEAD
-            cancel_operation(gfal_gridftp_scope_req_state(),
-=======
             cancel_operation(GFAL_GRIDFTP_SCOPE_REQ_STATE,
->>>>>>> 7fcfdc92
                     "ReqState Destroyer");
         Glib::RWLock::WriterLock l(mux_req_state);
         if (!own_session)
             sess.release(); // cancel the automatic memory management
-    } catch (const std::exception& e) {
+    }
+    catch (const std::exception& e) {
         gfal_log(GFAL_VERBOSE_NORMAL,
                 "Caught an exception inside ~GridFTP_Request_state()!! %s",
                 e.what());
-<<<<<<< HEAD
-    } catch (...) {
-=======
     }
     catch (...) {
->>>>>>> 7fcfdc92
         gfal_log(GFAL_VERBOSE_NORMAL,
                 "Caught an unknown exception inside ~GridFTP_Request_state()!!");
     }
@@ -566,20 +497,11 @@
     }
     catch (const std::exception & e) {
         gfal_log(GFAL_VERBOSE_NORMAL,
-<<<<<<< HEAD
-                 "Caught an exception inside ~GridFTPFactory()!! %s",
-                 e.what());
-    }
-    catch (...) {
-        gfal_log(GFAL_VERBOSE_NORMAL,
-                 "Caught an unknown exception inside ~GridFTPFactory()!!");
-=======
                 "Caught an exception inside ~GridFTPFactory()!! %s", e.what());
     }
     catch (...) {
         gfal_log(GFAL_VERBOSE_NORMAL,
                 "Caught an unknown exception inside ~GridFTPFactory()!!");
->>>>>>> 7fcfdc92
     }
 }
 
@@ -697,24 +619,9 @@
     sess->set_ipv6(ipv6);
     sess->set_delayed_pass(delay_passv);
 
-<<<<<<< HEAD
-    gchar* ucert = gfal2_get_opt_string(_handle, "X509", "CERT", NULL);
-    gchar* ukey = gfal2_get_opt_string(_handle, "X509", "KEY", NULL);
-    if (ucert) {
-        gfal_log(GFAL_VERBOSE_TRACE," GSIFTP using certificate %s", ucert);
-        if (ukey)
-            gfal_log(GFAL_VERBOSE_TRACE," GSIFTP using private key %s", ukey);
-        sess->set_credentials(ucert, ukey);
-        g_free(ucert);
-        g_free(ukey);
-    }
-
-	return sess.release();
-=======
     gfal_globus_set_credentials(_handle, &sess->_sess->operation_attr_ftp);
 
     return sess.release();
->>>>>>> 7fcfdc92
 }
 
 
@@ -943,15 +850,6 @@
 }
 
 
-<<<<<<< HEAD
-GridFTP_stream_state::~GridFTP_stream_state(){
-    try {
-        if(req_status == GRIDFTP_REQUEST_RUNNING){
-            cancel_operation(gfal_gridftp_scope_req_state(), "ReqStream Destroyer");
-            poll_callback(gfal_gridftp_scope_req_state());
-        }
-        while(this->stream_status == GRIDFTP_REQUEST_RUNNING )
-=======
 GridFTPStreamState::~GridFTPStreamState()
 {
     try {
@@ -961,26 +859,16 @@
             poll_callback(GFAL_GRIDFTP_SCOPE_REQ_STATE);
         }
         while (this->stream_status == GRIDFTP_REQUEST_RUNNING)
->>>>>>> 7fcfdc92
             usleep(1);
     }
     catch (const std::exception & e) {
         gfal_log(GFAL_VERBOSE_NORMAL,
-<<<<<<< HEAD
-                 "Caught an exception inside ~GridFTP_stream_state()!! %s",
-                 e.what());
-    }
-    catch (...) {
-        gfal_log(GFAL_VERBOSE_NORMAL,
-                 "Caught an unknown exception inside ~GridFTP_stream_state()!!");
-=======
                 "Caught an exception inside ~GridFTP_stream_state()!! %s",
                 e.what());
     }
     catch (...) {
         gfal_log(GFAL_VERBOSE_NORMAL,
                 "Caught an unknown exception inside ~GridFTP_stream_state()!!");
->>>>>>> 7fcfdc92
     }
 }
 
