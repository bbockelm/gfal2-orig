--- conflicted
+++ resolved
@@ -108,11 +108,8 @@
     if (getenv("GFAL2_GRIDFTP_DEBUG")) {
         globus_ftp_client_handleattr_add_plugin(&attr_handle, &debug_ftp_plugin);
     }
-<<<<<<< HEAD
-=======
 
     this->set_user_agent(context);
->>>>>>> d2765647
 
     res = globus_gass_copy_handleattr_init(&gass_handle_attr);
     gfal_globus_check_result(GFAL_GRIDFTP_SESSION, res);
