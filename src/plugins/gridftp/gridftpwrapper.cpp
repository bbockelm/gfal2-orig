--- conflicted
+++ resolved
@@ -568,33 +568,12 @@
         GridFTPRequestType request_type) :
         handler(s), request_type(request_type), error(NULL), done(false)
 {
-<<<<<<< HEAD
-    gfal_log(GFAL_VERBOSE_TRACE, " -> go internal polling for request ");
-    bool timeout = false;
-    Glib::RWLock::ReaderLock l(mux_req_state);
-    {
-        Glib::Mutex::Lock l(mux_callback_lock);
-        // wait for a globus signal or for a timeout
-        // if canceling logic -> wait until end
-        while (this->req_status != GRIDFTP_REQUEST_FINISHED
-                && (timeout == FALSE || this->canceling == TRUE)) {
-            if (end_time == Glib::TimeVal(0, 0) || this->canceling == TRUE) {
-                signal_callback_main.wait(mux_callback_lock);
-            }
-            else {
-                timeout = !(signal_callback_main.timed_wait(mux_callback_lock,
-                        end_time));
-            }
-        }
-    }
-=======
     this->default_timeout = gfal2_get_opt_integer_with_default(
             s->get_factory()->get_gfal2_context(), GRIDFTP_CONFIG_GROUP, GRIDFTP_CONFIG_OP_TIMEOUT, 300);
     globus_mutex_init(&lock, NULL);
     globus_cond_init(&cond, NULL);
 }
 
->>>>>>> 27931bdf
 
 GridFTPRequestState::~GridFTPRequestState()
 {
@@ -654,23 +633,12 @@
 
 void GridFTPRequestState::cancel(const Glib::Quark &scope, const std::string& msg)
 {
-<<<<<<< HEAD
-    gfal_log(GFAL_VERBOSE_TRACE, " -> go polling for request ");
-    {
-        Glib::Mutex::Lock l(mux_stream_callback);
-        // wait for a globus signal or for a timeout
-        // if canceling logic -> wait until end
-        while (this->get_stream_status() != GRIDFTP_REQUEST_FINISHED) {
-            cond_stream_callback.wait(mux_stream_callback);
-        }
-=======
     if (request_type == GRIDFTP_REQUEST_FTP) {
         globus_ftp_client_abort(handler->get_ftp_client_handle());
     }
     else {
         globus_gass_copy_cancel(handler->get_gass_copy_handle(),
                 globus_gass_client_done_callback, this);
->>>>>>> 27931bdf
     }
     error = new Gfal::CoreException(scope, msg, ECANCELED);
 }
@@ -707,37 +675,12 @@
 }
 
 
-<<<<<<< HEAD
-
-void gfal_stream_callback_prototype(GridFTPStreamState *state,
-=======
 static
 void gfal_griftp_stream_read_done_callback(void *user_arg,
->>>>>>> 27931bdf
         globus_ftp_client_handle_t *handle, globus_object_t *error,
         globus_byte_t *buffer, globus_size_t length, globus_off_t offset,
         globus_bool_t eof)
 {
-<<<<<<< HEAD
-    state->set_eof(eof);
-    if (error != GLOBUS_SUCCESS) {	// check error status
-        gfal_globus_store_error(state, error);
-        // gfal_log(GFAL_VERBOSE_TRACE," read error %s , code %d", state->error, state->errcode);
-    }
-    else {
-        // verify read
-        //gfal_log(GFAL_VERBOSE_TRACE," read %d bytes , eof %d %d,%d", length, eof, state->offset, offset);
-        if (state->get_offset() != offset) {
-            state->set_error("Bad offset");
-            state->set_error_code(EIO);
-        }
-        else {
-            state->increase_offset(length);
-            state->set_error_code(0);
-        }
-    }
-    state->set_stream_status(GRIDFTP_REQUEST_FINISHED);
-=======
     GridFTPStreamState* state = static_cast<GridFTPStreamState*>(user_arg);
     globus_mutex_lock(&state->lock);
 
@@ -762,7 +705,6 @@
     }
 
     globus_mutex_unlock(&state->lock);
->>>>>>> 27931bdf
 }
 
 
@@ -773,53 +715,15 @@
         globus_bool_t eof)
 {
     GridFTPStreamState* state = static_cast<GridFTPStreamState*>(user_arg);
-<<<<<<< HEAD
-    Glib::Mutex::Lock l(state->mux_stream_callback);
-
-    gfal_stream_callback_prototype(state, handle, error, buffer, length,
-            offset, eof);
-
-    if (!state->get_expect_eof() || eof) {
-        state->cond_stream_callback.broadcast();
-    }
-    else {
-        // It may happen that the buffer size and the requested size are of
-        // the same size, and there is enough data to fill it.
-        // If that's the case, a second callback will be done with EOF, and we need
-        // to get it, or waiting for the operation completion will block forever
-        globus_ftp_client_register_read(
-                            handle,
-                            buffer,
-                            state->get_buffer_size(),
-                            gfal_griftp_stream_read_callback,
-                            state);
-    }
-}
-=======
     globus_mutex_lock(&state->lock);
 
     gfal_stream_done_callback_err_handling(state, handle, error, buffer, length,
             offset, eof);
->>>>>>> 27931bdf
 
     state->done = true;
 
-<<<<<<< HEAD
-void gfal_griftp_stream_write_callback(void *user_arg,
-        globus_ftp_client_handle_t *handle, globus_object_t *error,
-        globus_byte_t *buffer, globus_size_t length, globus_off_t offset,
-        globus_bool_t eof)
-{
-    GridFTPStreamState* state = static_cast<GridFTPStreamState*>(user_arg);
-    Glib::Mutex::Lock l(state->mux_stream_callback);
-
-    gfal_stream_callback_prototype(state, handle, error, buffer, length,
-            offset, eof);
-    state->cond_stream_callback.broadcast();
-=======
     globus_cond_signal(&state->cond);
     globus_mutex_unlock(&state->lock);
->>>>>>> 27931bdf
 }
 
 
@@ -832,16 +736,9 @@
 
     if (stream->eof)
         return 0;
-<<<<<<< HEAD
-
-    stream->set_stream_status(GRIDFTP_REQUEST_RUNNING);
-    stream->set_buffer_size(s_read);
-    stream->set_expect_eof(expect_eof);
-=======
     stream->done = false;
     stream->buffer_size = s_read;
     stream->expect_eof = expect_eof;
->>>>>>> 27931bdf
     globus_result_t res = globus_ftp_client_register_read(
             stream->handler->get_ftp_client_handle(),
             (globus_byte_t*) buffer,
