/*
 *
 * Licensed under the Apache License, Version 2.0 (the "License");
 * you may not use this file except in compliance with the License.
 * You may obtain a copy of the License at
 *
 *     http://www.apache.org/licenses/LICENSE-2.0
 *
 * Unless required by applicable law or agreed to in writing, software
 * distributed under the License is distributed on an "AS IS" BASIS,
 * WITHOUT WARRANTIES OR CONDITIONS OF ANY KIND, either express or implied.
 * See the License for the specific language governing permissions and
 * limitations under the License.
 */
#include <memory>
#include <fstream>
#include <sstream>
#include <uri/gfal_uri.h>
#include <exceptions/gfalcoreexception.hpp>
#include "gridftp_plugin.h"
#include "gridftpwrapper.h"

#include <globus_ftp_client_debug_plugin.h>


struct RwStatus
{
    off_t init;
    off_t finish;
    bool ops_state;
};


static const GQuark GFAL_GRIDFTP_SCOPE_REQ_STATE = g_quark_from_static_string("GridFTPModule::RequestState");
static const GQuark GFAL_GRIDFTP_GASS_COPY_HANDLER = g_quark_from_static_string("GridFTPModule::GassCopyAttrHandler");
static const GQuark GFAL_GRIDFTP_SESSION = g_quark_from_static_string("GridFTPModule::GridFTPSession");
static const GQuark GFAL_GLOBUS_DONE_SCOPE = g_quark_from_static_string("GridFTPModule::Done");

static std::string gridftp_hostname_from_url(const std::string& url)
{
    GError * tmp_err = NULL;
    char buffer[GFAL_URL_MAX_LEN];
    buffer[0] = '\0';
    const int res = gfal2_hostname_from_uri(url.c_str(), buffer, GFAL_URL_MAX_LEN, &tmp_err);
    if (res < 0) {
        throw Gfal::CoreException(tmp_err);
    }
    return std::string(buffer);
}


GassCopyAttrHandler::GassCopyAttrHandler(globus_ftp_client_operationattr_t* ftp_operation_attr)
{
    // initialize gass copy attr
    globus_result_t res = globus_gass_copy_attr_init(&(attr_gass));
    gfal_globus_check_result(GFAL_GRIDFTP_GASS_COPY_HANDLER, res);
    globus_ftp_client_operationattr_init(&(operation_attr_ftp_for_gass));
    globus_ftp_client_operationattr_copy(&(operation_attr_ftp_for_gass), ftp_operation_attr);
    res = globus_gass_copy_attr_set_ftp(&(attr_gass), &operation_attr_ftp_for_gass);
    gfal_globus_check_result(GFAL_GRIDFTP_GASS_COPY_HANDLER, res);

}


GassCopyAttrHandler::~GassCopyAttrHandler()
{
    globus_ftp_client_operationattr_destroy(&(operation_attr_ftp_for_gass));
}


GridFTPSessionHandler::GridFTPSessionHandler(GridFTPFactory* f, const std::string &uri) :
        factory(f), hostname(gridftp_hostname_from_url(uri))
{
    this->session = f->get_session(this->hostname);
}


GridFTPSessionHandler::~GridFTPSessionHandler()
{
    try {
        factory->release_session(this->session);
    }
    catch (const std::exception& e) {
        gfal2_log(G_LOG_LEVEL_MESSAGE,
                "Caught an exception inside ~GridFTP_session()!! %s", e.what());
    }
    catch (...) {
        gfal2_log(G_LOG_LEVEL_MESSAGE,
                "Caught an unknown exception inside ~GridFTP_session()!!");
    }
}


GridFTPSession::GridFTPSession(const std::string& hostname): hostname(hostname)
{
    globus_result_t res;

    res = globus_ftp_client_debug_plugin_init(&debug_ftp_plugin, stderr, "gridftp debug :");
    gfal_globus_check_result(GFAL_GRIDFTP_SESSION, res);

    res = globus_ftp_client_operationattr_init(&operation_attr_ftp);
    gfal_globus_check_result(GFAL_GRIDFTP_SESSION, res);

    res = globus_ftp_client_handleattr_init(&attr_handle);
    gfal_globus_check_result(GFAL_GRIDFTP_SESSION, res);

    globus_ftp_client_handleattr_set_cache_all(&attr_handle, GLOBUS_TRUE); // enable session re-use
    //if (gfal2_log_get_level() >= G_LOG_LEVEL_DEBUG)
    //    globus_ftp_client_handleattr_add_plugin(&attr_handle, &debug_ftp_plugin);

    res = globus_gass_copy_handleattr_init(&gass_handle_attr);
    gfal_globus_check_result(GFAL_GRIDFTP_SESSION, res);

    res = globus_gass_copy_handleattr_set_ftp_attr(&gass_handle_attr, &attr_handle);
    gfal_globus_check_result(GFAL_GRIDFTP_SESSION, res);

    res = globus_gass_copy_handle_init(&gass_handle, &gass_handle_attr);
    gfal_globus_check_result(GFAL_GRIDFTP_SESSION, res);

    res = globus_gass_copy_get_ftp_handle(&gass_handle, &handle_ftp);
    gfal_globus_check_result(GFAL_GRIDFTP_SESSION, res);

    this->set_nb_streams(0);
}


GridFTPSession::~GridFTPSession()
{
    globus_ftp_client_debug_plugin_destroy(&debug_ftp_plugin);
    globus_gass_copy_handle_destroy(&gass_handle);
    globus_ftp_client_operationattr_destroy(&operation_attr_ftp);
    globus_gass_copy_handleattr_destroy(&gass_handle_attr);
    globus_ftp_client_handleattr_destroy(&attr_handle);
}


void GridFTPSession::set_gridftpv2(bool v2)
{
    globus_ftp_client_handleattr_set_gridftp2(&attr_handle, v2);
}


void GridFTPSession::set_ipv6(bool ipv6)
{
    globus_ftp_client_operationattr_set_allow_ipv6(&operation_attr_ftp, ipv6);
}


void GridFTPSession::set_delayed_pass(bool delayed)
{
    globus_ftp_client_operationattr_set_delayed_pasv(&operation_attr_ftp, delayed);
}


void GridFTPSession::set_dcau(bool dcau)
{
    if (dcau)
        dcau_control.mode = GLOBUS_FTP_CONTROL_DCAU_DEFAULT;
    else
        dcau_control.mode = GLOBUS_FTP_CONTROL_DCAU_NONE;
    globus_ftp_client_operationattr_set_dcau(&operation_attr_ftp, &dcau_control);
}


void GridFTPSession::set_nb_streams(unsigned int nbstream)
{
    if (nbstream == 0) {
        parallelism.fixed.size = 1;
        parallelism.mode = GLOBUS_FTP_CONTROL_PARALLELISM_NONE;
        mode = GLOBUS_FTP_CONTROL_MODE_NONE;
    }
    else {
        parallelism.fixed.size = nbstream;
        parallelism.mode = GLOBUS_FTP_CONTROL_PARALLELISM_FIXED;
        mode = GLOBUS_FTP_CONTROL_MODE_EXTENDED_BLOCK;
    }
    globus_ftp_client_operationattr_set_mode(&operation_attr_ftp, mode);
    globus_ftp_client_operationattr_set_parallelism(&operation_attr_ftp, &parallelism);
}


void GridFTPSession::set_tcp_buffer_size(guint64 buffersize)
{
    if (buffersize == 0) {
        tcp_buffer_size.mode = GLOBUS_FTP_CONTROL_TCPBUFFER_DEFAULT;
        tcp_buffer_size.fixed.size = 0ul;
    }
    else {
        tcp_buffer_size.mode = GLOBUS_FTP_CONTROL_TCPBUFFER_FIXED;
        tcp_buffer_size.fixed.size = buffersize;
    }
    globus_ftp_client_operationattr_set_tcp_buffer(&operation_attr_ftp, &tcp_buffer_size);
}


void GridFTPSession::set_udt(bool udt)
{
    if (udt)
        globus_ftp_client_operationattr_set_net_stack(&operation_attr_ftp, "udt");
    else
        globus_ftp_client_operationattr_set_net_stack(&operation_attr_ftp, "default");
}


void gfal_globus_set_credentials(gfal2_context_t context, globus_ftp_client_operationattr_t* opattr)
{
    gchar* ucert = gfal2_get_opt_string(context, "X509", "CERT", NULL);
    gchar* ukey = gfal2_get_opt_string(context, "X509", "KEY", NULL);
    if (ucert) {
        gfal2_log(G_LOG_LEVEL_DEBUG, "GSIFTP using certificate %s", ucert);
        if (ukey)
            gfal2_log(G_LOG_LEVEL_DEBUG, "GSIFTP using private key %s", ukey);
        gfal_globus_set_credentials(ucert, ukey, opattr);
        g_free(ucert);
        g_free(ukey);
    }
}


void gfal_globus_set_credentials(const char* ucert, const char* ukey, globus_ftp_client_operationattr_t* opattr)
{
    std::stringstream buffer;
    std::ifstream cert_stream(ucert);
    if (!cert_stream.good()) {
        throw Gfal::CoreException(GFAL_GRIDFTP_SCOPE_REQ_STATE, errno,
                "Could not open the user certificate");
    }

    buffer << cert_stream.rdbuf();
    if (ukey && strcmp(ucert, ukey) != 0) {
        std::ifstream key_stream(ukey);
        if (key_stream.bad()) {
            throw Gfal::CoreException(GFAL_GRIDFTP_SCOPE_REQ_STATE, errno,
                    "Could not open the user private key");
        }
        buffer << key_stream.rdbuf();
    }

    gss_buffer_desc_struct buffer_desc;
    buffer_desc.value = g_strdup(buffer.str().c_str());
    buffer_desc.length = buffer.str().size();

    OM_uint32 minor_status, major_status;
    gss_cred_id_t cred_id;
    major_status = gss_import_cred(&minor_status, &cred_id,
            GSS_C_NO_OID, 0, // 0 = Pass credentials; 1 = Pass path as X509_USER_PROXY=...
            &buffer_desc, 0, NULL);
    g_free(buffer_desc.value);

    if (major_status != GSS_S_COMPLETE) {
        std::stringstream err_buffer;

        err_buffer << "Could not load the user credentials: ";

        globus_object_t * error = globus_error_get(major_status);
        char* globus_errstr;
        int globus_errno = gfal_globus_error_convert(error, &globus_errstr);
        if (globus_errstr) {
            err_buffer << globus_errstr;
            g_free (globus_errstr);
        }
        globus_object_free(error);

        err_buffer << " (" << globus_errno << ")";

        throw Gfal::CoreException(GFAL_GRIDFTP_SCOPE_REQ_STATE, globus_errno,
                err_buffer.str());
    }
    globus_ftp_client_operationattr_set_authorization(
            opattr, cred_id, NULL, NULL, NULL, NULL);
}


globus_ftp_client_handle_t* GridFTPSessionHandler::get_ftp_client_handle()
{
    globus_result_t res = globus_gass_copy_get_ftp_handle(&(session->gass_handle),
            &(session->handle_ftp));
    gfal_globus_check_result(GFAL_GRIDFTP_SESSION, res);
    return &(session->handle_ftp);
}


globus_gass_copy_handle_t* GridFTPSessionHandler::get_gass_copy_handle()
{
    return &(session->gass_handle);
}


globus_ftp_client_operationattr_t* GridFTPSessionHandler::get_ftp_client_operationattr()
{
    return &(session->operation_attr_ftp);
}


globus_gass_copy_handleattr_t* GridFTPSessionHandler::get_gass_copy_handleattr()
{
    return &(session->gass_handle_attr);
}


globus_ftp_client_handleattr_t* GridFTPSessionHandler::get_ftp_client_handleattr()
{
    return &(session->attr_handle);
}


GridFTPFactory* GridFTPSessionHandler::get_factory()
{
    return factory;
}


GridFTPFactory::GridFTPFactory(gfal2_context_t handle) :
        gfal2_context(handle)
{
    GError * tmp_err = NULL;
    session_reuse = gfal2_get_opt_boolean(gfal2_context, GRIDFTP_CONFIG_GROUP,
            GRIDFTP_CONFIG_SESSION_REUSE, &tmp_err);
    gfal2_log(G_LOG_LEVEL_DEBUG, " define GSIFTP session re-use to %s",
            (session_reuse) ? "TRUE" : "FALSE");
    if (tmp_err) {
        throw Gfal::CoreException(tmp_err);
    }
    size_cache = 400;
    globus_mutex_init(&mux_cache, NULL);
}


void GridFTPFactory::clear_cache()
{
    globus_mutex_lock(&mux_cache);

    gfal2_log(G_LOG_LEVEL_DEBUG, "gridftp session cache garbage collection ...");
    std::multimap<std::string, GridFTPSession*>::iterator it;
    for (it = session_cache.begin(); it != session_cache.end(); ++it) {
        delete (*it).second;
    }
    session_cache.clear();
    globus_mutex_unlock(&mux_cache);
}


void GridFTPFactory::recycle_session(GridFTPSession* session)
{
    globus_mutex_lock(&mux_cache);

    if (session_cache.size() > size_cache)
        clear_cache();

    gfal2_log(G_LOG_LEVEL_DEBUG, "insert gridftp session for %s in cache ...", session->hostname.c_str());
    session_cache.insert(std::pair<std::string, GridFTPSession*>(session->hostname, session));
    globus_mutex_unlock(&mux_cache);
}


// recycle a gridftp session object from cache if exist, return NULL else
GridFTPSession* GridFTPFactory::get_recycled_handle(
        const std::string & hostname)
{
    globus_mutex_lock(&mux_cache);

    GridFTPSession* session = NULL;
    // try to find a session explicitly associated with this handle
    std::multimap<std::string, GridFTPSession*>::iterator it = session_cache.find(hostname);

    // if no session found, take a generic one
    if (it == session_cache.end()) {
        gfal2_log(G_LOG_LEVEL_DEBUG,
                "no session associated with this hostname, try find generic one .... ");
        it = session_cache.begin();
    }
    if (it != session_cache.end()) {
        gfal2_log(G_LOG_LEVEL_DEBUG,"gridftp session for: %s found in  cache !", hostname.c_str());
        session = (*it).second;
        session_cache.erase(it);
    }
    else {
        gfal2_log(G_LOG_LEVEL_DEBUG, "no session found in cache for %s!", hostname.c_str());
    }

    globus_mutex_unlock(&mux_cache);
    return session;
}


GridFTPFactory::~GridFTPFactory()
{
    try {
        clear_cache();
    }
    catch (const std::exception & e) {
        gfal2_log(G_LOG_LEVEL_MESSAGE,
                "Caught an exception inside ~GridFTPFactory()!! %s", e.what());
    }
    catch (...) {
        gfal2_log(G_LOG_LEVEL_MESSAGE,
                "Caught an unknown exception inside ~GridFTPFactory()!!");
    }
    globus_mutex_destroy(&mux_cache);
}


gfal2_context_t GridFTPFactory::get_gfal2_context()
{
    return gfal2_context;
}

/*
 *  dirty function to convert error code from globus
 *  In the current state, globus provides no way to convert gridftp error code to errno properly....
 * */
static int scan_errstring(const char *p) {

    int ret = ECOMM;
    if (p == NULL) return ret;

    if (strstr(p, "o such file") || strstr(p, "not found") || strstr(p, "error 3011"))
        ret = ENOENT;
    else if (strstr(p, "ermission denied") || strstr(p, "credential"))
        ret = EACCES;
    else if ( (strstr(p, "exists")) || strstr(p, "error 3006"))
        ret = EEXIST;
    else if (strstr(p, "ot a direct"))
		ret = ENOTDIR;
    else if (strstr(p, "ation not sup"))
        ret = ENOTSUP;
    else if (strstr(p, "Login incorrect") || strstr(p, "Could not get virtual id"))
        ret = EACCES;
    else if (strstr(p, "the operation was aborted"))
        ret = ECANCELED;
    else if (strstr(p, "s a directory"))
        ret = EISDIR;
    return ret;
}


int gfal_globus_error_convert(globus_object_t * error, char ** str_error)
{
    if (error) {
        *str_error = globus_error_print_friendly(error);
        char * p = *str_error;
        while (*p != '\0') { // string normalization of carriage return
            *p = (*p == '\n' || *p == '\r') ? ' ' : *p;
            ++p;
        }
        int errn = scan_errstring(*str_error); // try to get errno
        if (errn == 0) {
            globus_free(*str_error);
            *str_error = NULL;
        }
        return errn;
    }
    else {
        *str_error = NULL;
    }
    return 0;
}


static
void gfal_globus_check_error(GQuark scope, globus_object_t * error)
{
    if (error != GLOBUS_SUCCESS) {
        int globus_errno;
        char errbuff[GFAL_URL_MAX_LEN];
        char * glob_str = NULL;
        *errbuff = '\0';

        globus_errno = gfal_globus_error_convert(error, &glob_str);
        if (glob_str) { // security
            g_strlcpy(errbuff, glob_str, GFAL_URL_MAX_LEN);
            g_free(glob_str);
        }
        globus_object_free(error);
        throw Gfal::CoreException(scope, globus_errno, errbuff);
    }
}


void gfal_globus_check_result(GQuark scope, globus_result_t res)
{
    if (res != GLOBUS_SUCCESS) {

        globus_object_t * error = globus_error_get(res); // get error from result code
        if (error == NULL)
            throw Gfal::CoreException(scope, EINVAL,
                    "Unknown error: unable to map result code to globus error");
        gfal_globus_check_error(scope, error);
    }
}


GridFTPSession* GridFTPFactory::get_new_handle(const std::string & hostname)
{

    bool gridftp_v2 = gfal2_get_opt_boolean_with_default(gfal2_context, GRIDFTP_CONFIG_GROUP,
            GRIDFTP_CONFIG_V2, true);
    bool ipv6 = gfal2_get_opt_boolean_with_default(gfal2_context,
            GRIDFTP_CONFIG_GROUP, GRIDFTP_CONFIG_IPV6, false);
    bool delay_passv = gfal2_get_opt_boolean_with_default(gfal2_context,
            GRIDFTP_CONFIG_GROUP, GRIDFTP_CONFIG_DELAY_PASSV, true);
    bool dcau = gfal2_get_opt_boolean_with_default(gfal2_context, GRIDFTP_CONFIG_GROUP,
            GRIDFTP_CONFIG_DCAU, false);

    std::auto_ptr<GridFTPSession> session(new GridFTPSession(hostname));

    session->set_gridftpv2(gridftp_v2);
    session->set_dcau(dcau);
    session->set_ipv6(ipv6);
    session->set_delayed_pass(delay_passv);

    gfal_globus_set_credentials(gfal2_context, &session->operation_attr_ftp);

    return session.release();
}


GridFTPSession* GridFTPFactory::get_session(const std::string &hostname)
{
    GridFTPSession* session = NULL;
    if ((session = get_recycled_handle(hostname)) == NULL)
        session = get_new_handle(hostname);
    return session;
}


void GridFTPFactory::release_session(GridFTPSession* session)
{
    session_reuse = gfal2_get_opt_boolean_with_default(gfal2_context, GRIDFTP_CONFIG_GROUP, GRIDFTP_CONFIG_SESSION_REUSE, FALSE);
    if (session_reuse) {
        recycle_session(session);
    }
    else {
        gfal2_log(G_LOG_LEVEL_DEBUG, "destroy gridftp session for %s ...", session->hostname.c_str());
        delete session;
    }
}


static
void gfal_globus_done_callback(void* user_args,
        globus_object_t *globus_error)
{
    GridFTPRequestState* state = (GridFTPRequestState*) user_args;

    globus_mutex_lock(&state->mutex);
    if (globus_error != GLOBUS_SUCCESS) {
        char *err_buffer;
        int err_code = gfal_globus_error_convert(globus_error, &err_buffer);
        char err_static[128];
        g_strlcpy(err_static, err_buffer, sizeof(err_static));
        g_free(err_buffer);
        state->error = new Gfal::CoreException(GFAL_GLOBUS_DONE_SCOPE, err_code, err_static);
    }
    state->done = true;
    globus_cond_signal(&state->cond);
    globus_mutex_unlock(&state->mutex);
}


// gridftp callback generic implementation
void globus_ftp_client_done_callback(void * user_arg,
        globus_ftp_client_handle_t * handle, globus_object_t * error)
{
    gfal2_log(G_LOG_LEVEL_DEBUG, " gridFTP operation done");
    gfal_globus_done_callback(user_arg, error);
}

// gass operation callback implementation
void globus_gass_client_done_callback(void * callback_arg,
        globus_gass_copy_handle_t * handle, globus_object_t * error)
{
    gfal2_log(G_LOG_LEVEL_DEBUG, "gass operation done");
    gfal_globus_done_callback(callback_arg, error);
}


GridFTPRequestState::GridFTPRequestState(GridFTPSessionHandler* s,
        GridFTPRequestType request_type) :
        handler(s), request_type(request_type), error(NULL), done(false)
{
    this->default_timeout = gfal2_get_opt_integer_with_default(
            s->get_factory()->get_gfal2_context(), GRIDFTP_CONFIG_GROUP, GRIDFTP_CONFIG_OP_TIMEOUT, 300);
    globus_mutex_init(&mutex, NULL);
    globus_cond_init(&cond, NULL);
}


GridFTPRequestState::~GridFTPRequestState()
{
    if (!done) {
        this->cancel(GFAL_GRIDFTP_SCOPE_REQ_STATE,
                "GridFTPRequestState destructor called before the operation finished!");
    }
    globus_mutex_destroy(&mutex);
    globus_cond_destroy(&cond);
    delete error;
}


static
void gridftp_cancel(gfal2_context_t context, void* userdata)
{
    GridFTPRequestState* state = (GridFTPRequestState*)userdata;
    state->cancel(gfal_cancel_quark(), "Operation canceled from gfal2_cancel");
}


static int callback_cond_wait(GridFTPRequestState* req, time_t timeout)
{
    globus_abstime_t timeout_expires;
    GlobusTimeAbstimeGetCurrent(timeout_expires);
    timeout_expires.tv_sec += timeout;

    globus_mutex_lock(&req->mutex);
    int wait_ret = 0;
    while (!req->done && wait_ret != ETIMEDOUT) {
        wait_ret = globus_cond_timedwait(&req->cond, &req->mutex, &timeout_expires);
    }
    globus_mutex_unlock(&req->mutex);
    return wait_ret;
}


void GridFTPRequestState::wait(GQuark scope, time_t timeout)
{
    if (timeout < 0)
        timeout = default_timeout;

<<<<<<< HEAD
    gfal_log(GFAL_VERBOSE_TRACE,
=======
    gfal2_log(G_LOG_LEVEL_DEBUG,
>>>>>>> a4362094
            "   [GridFTP_Request_state::wait_callback] setup gsiftp timeout to %ld seconds",
            timeout);

    gfal_cancel_token_t cancel_token;
    cancel_token = gfal2_register_cancel_callback(handler->get_factory()->get_gfal2_context(), gridftp_cancel, this);

    int wait_ret = callback_cond_wait(this, timeout);

    gfal2_remove_cancel_callback(handler->get_factory()->get_gfal2_context(), cancel_token);

    // Operation expired, so cancel and raise an error
    if (wait_ret == ETIMEDOUT) {
        gfal2_log(G_LOG_LEVEL_DEBUG,
                "   [GridFTP_Request_state::wait_callback] Operation timeout of %d seconds expired, canceling...",
                timeout);
        gridftp_cancel(handler->get_factory()->get_gfal2_context(), this);

        // Wait again for the callback, ignoring timeout this time
        callback_cond_wait(this, timeout);

        throw Gfal::CoreException(scope, ETIMEDOUT, "Operation timed out");
    }

    if (error) {
        if (error->domain() != 0)
            throw Gfal::CoreException(scope, error->code(), error->what());
        else
            throw *error;
    }
}


void GridFTPRequestState::cancel(GQuark scope, const std::string& msg)
{
    if (request_type == GRIDFTP_REQUEST_FTP) {
        globus_ftp_client_abort(handler->get_ftp_client_handle());
    }
    else {
        globus_gass_copy_cancel(handler->get_gass_copy_handle(),
                globus_gass_client_done_callback, this);
    }
    error = new Gfal::CoreException(scope, ECANCELED, msg);
}


GridFTPStreamState::GridFTPStreamState(GridFTPSessionHandler * s):
        GridFTPRequestState(s), offset(0), buffer_size(0), eof(false), expect_eof(false)
{
}


GridFTPStreamState::~GridFTPStreamState()
{
}


static
void gfal_stream_done_callback_err_handling(GridFTPStreamState* state,
        globus_ftp_client_handle_t *handle, globus_object_t *globus_error,
        globus_byte_t *buffer, globus_size_t length, globus_off_t offset,
        globus_bool_t eof)
{
    if (globus_error != GLOBUS_SUCCESS) {
        char *err_buffer;
        int err_code = gfal_globus_error_convert(globus_error, &err_buffer);
        char err_static[128];
        g_strlcpy(err_static, err_buffer, sizeof(err_static));
        g_free(err_buffer);
        state->error = new Gfal::CoreException(GFAL_GLOBUS_DONE_SCOPE, err_code, err_static);
    }

    state->offset += length;
    state->eof = eof;
}


static
void gfal_griftp_stream_read_done_callback(void *user_arg,
        globus_ftp_client_handle_t *handle, globus_object_t *error,
        globus_byte_t *buffer, globus_size_t length, globus_off_t offset,
        globus_bool_t eof)
{
    GridFTPStreamState* state = static_cast<GridFTPStreamState*>(user_arg);
    globus_mutex_lock(&state->mutex);

    gfal_stream_done_callback_err_handling(state, handle, error, buffer, length,
            offset, eof);

    if (!state->expect_eof || eof) {
        state->done = true;
        globus_cond_signal(&state->cond);
    }
    else {
        // It may happen that the buffer size and the requested size are of
        // the same size, and there is enough data to fill it.
        // If that's the case, a second callback will be done with EOF, and we need
        // to get it, or waiting for the operation completion will block forever
        globus_ftp_client_register_read(
                            handle,
                            buffer,
                            state->buffer_size,
                            gfal_griftp_stream_read_done_callback,
                            state);
    }

    globus_mutex_unlock(&state->mutex);
}


static
void gfal_griftp_stream_write_done_callback(void *user_arg,
        globus_ftp_client_handle_t *handle, globus_object_t *error,
        globus_byte_t *buffer, globus_size_t length, globus_off_t offset,
        globus_bool_t eof)
{
    GridFTPStreamState* state = static_cast<GridFTPStreamState*>(user_arg);
    globus_mutex_lock(&state->mutex);

    gfal_stream_done_callback_err_handling(state, handle, error, buffer, length,
            offset, eof);

    state->done = true;

    globus_cond_signal(&state->cond);
    globus_mutex_unlock(&state->mutex);
}


ssize_t gridftp_read_stream(GQuark scope,
        GridFTPStreamState* stream, void* buffer, size_t s_read, bool expect_eof)
{
    gfal2_log(G_LOG_LEVEL_DEBUG, "  -> [gridftp_read_stream]");

    off_t initial_offset = stream->offset;

    if (stream->eof)
        return 0;
    stream->done = false;
    stream->buffer_size = s_read;
    stream->expect_eof = expect_eof;
    globus_result_t res = globus_ftp_client_register_read(
            stream->handler->get_ftp_client_handle(),
            (globus_byte_t*) buffer,
            s_read,
            gfal_griftp_stream_read_done_callback,
            stream);
    gfal_globus_check_result(scope, res);
    stream->wait(scope);
    return stream->offset - initial_offset;
}


ssize_t gridftp_write_stream(GQuark scope,
        GridFTPStreamState* stream, const void* buffer, size_t s_write,
        bool eof)
{
    gfal2_log(G_LOG_LEVEL_DEBUG, "  -> [gridftp_write_stream]");
    off_t initial_offset = stream->offset;

    stream->done = false;
	globus_result_t res = globus_ftp_client_register_write(
	    stream->handler->get_ftp_client_handle(),
		(globus_byte_t*) buffer,
		s_write,
		initial_offset,
		eof,
		gfal_griftp_stream_write_done_callback,
		stream
	);
	gfal_globus_check_result(scope, res);
	stream->wait(scope);
	return stream->offset - initial_offset;
}<|MERGE_RESOLUTION|>--- conflicted
+++ resolved
@@ -627,11 +627,7 @@
     if (timeout < 0)
         timeout = default_timeout;
 
-<<<<<<< HEAD
-    gfal_log(GFAL_VERBOSE_TRACE,
-=======
     gfal2_log(G_LOG_LEVEL_DEBUG,
->>>>>>> a4362094
             "   [GridFTP_Request_state::wait_callback] setup gsiftp timeout to %ld seconds",
             timeout);
 
