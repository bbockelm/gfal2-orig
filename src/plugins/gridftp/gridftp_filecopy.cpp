--- conflicted
+++ resolved
@@ -225,20 +225,12 @@
             fprintf(stderr, "ALL COOL\n");
         }
         catch (Gfal::CoreException& e) {
-<<<<<<< HEAD
-            gfal_log(GFAL_VERBOSE_VERBOSE,
-=======
             gfal2_log(G_LOG_LEVEL_INFO,
->>>>>>> a4362094
                     "Exception while cancelling on performance marker timeout: %s",
                     e.what());
         }
         catch (...) {
-<<<<<<< HEAD
-            gfal_log(GFAL_VERBOSE_VERBOSE,
-=======
             gfal2_log(G_LOG_LEVEL_INFO,
->>>>>>> a4362094
                     "Unknown exception while cancelling on performance marker timeout");
         }
 
@@ -254,24 +246,10 @@
         timeout_value = gfal2_get_opt_integer_with_default(context,
                     GRIDFTP_CONFIG_GROUP, GRIDFTP_CONFIG_TRANSFER_PERF_TIMEOUT, 180);
 
-<<<<<<< HEAD
-        timeout_value = gfal2_get_opt_integer_with_default(context,
-                    GRIDFTP_CONFIG_GROUP, GRIDFTP_CONFIG_TRANSFER_PERF_TIMEOUT, 180);
-
-        if (timeout_value > 0) {
-            start_time = time(NULL);
-            timeout_time = start_time + timeout_value;
-
-            globus_gass_copy_register_performance_cb(
-                    req->handler->get_gass_copy_handle(), gsiftp_3rd_callback,
-                    (gpointer) this);
-
-=======
         start_time = time(NULL);
 
         if (timeout_value > 0) {
             timeout_time = start_time + timeout_value;
->>>>>>> a4362094
             pthread_create(&timer_pthread, NULL, CallbackHandler::func_timer, this);
         }
 
@@ -312,17 +290,9 @@
     hook.instant_baudrate = (size_t) throughput;
     hook.transfer_time = (time(NULL) - args->start_time);
 
-<<<<<<< HEAD
-    if (args->callback) {
-        gfalt_transfer_status_t state = gfalt_transfer_status_create(&hook);
-        args->callback(state, args->src, args->dst, args->user_args);
-        gfalt_transfer_status_delete(state);
-    }
-=======
     gfalt_transfer_status_t state = gfalt_transfer_status_create(&hook);
     plugin_trigger_monitor(args->params, state, args->src, args->dst);
     gfalt_transfer_status_delete(state);
->>>>>>> a4362094
 
     if (args->timeout_time > 0) {
         // If throughput != 0, or the file has been already sent, reset timer callback
@@ -626,8 +596,8 @@
         }
 
         plugin_trigger_event(params, GFAL_GRIDFTP_DOMAIN_GSIFTP,
-                GFAL_EVENT_DESTINATION, GFAL_EVENT_CHECKSUM_EXIT, "%s=%s",
-                checksum_type, checksum_dst);
+                GFAL_EVENT_DESTINATION, GFAL_EVENT_CHECKSUM_EXIT, "%s",
+                checksum_type);
     }
 }
 
