/*
* Copyright @ Members of the EMI Collaboration, 2010.
* See www.eu-emi.eu for details on the copyright holders.
*
* Licensed under the Apache License, Version 2.0 (the "License");
* you may not use this file except in compliance with the License.
* You may obtain a copy of the License at
*
*    http://www.apache.org/licenses/LICENSE-2.0
*
* Unless required by applicable law or agreed to in writing, software
* distributed under the License is distributed on an "AS IS" BASIS,
* WITHOUT WARRANTIES OR CONDITIONS OF ANY KIND, either express or implied.
* See the License for the specific language governing permissions and
* limitations under the License.
*/

#include <string>
#include <sstream>
#include <ctime>
#include <csignal>

#include "gridftp_namespace.h"
#include "gridftp_filecopy.h"

#include <checksums/checksums.h>
#include <uri/uri_util.h>
#include <transfer/gfal_transfer_types_internal.h>
#include <file/gfal_file_api.h>

#include <stdio.h>
#include <string.h>
#include <stdlib.h>
#include <netdb.h>
#include <sys/types.h>
#include <sys/socket.h>
#include <arpa/inet.h>

#include <exceptions/gerror_to_cpp.h>
#include <exceptions/cpp_to_gerror.hpp>
<<<<<<< HEAD

static Glib::Quark gfal_gridftp_scope_filecopy(){
    return Glib::Quark("GridFTP::Filecopy");
}
=======
>>>>>>> 7fcfdc92

static Glib::Quark GFAL_GRIDFTP_SCOPE_FILECOPY("GridFTPFileCopyModule::FileCopy");

static Glib::Quark GFAL_GRIDFTP_DOMAIN_GSIFTP("GSIFTP");

/*IPv6 compatible lookup*/
static
std::string lookup_host(const char *host, gboolean use_ipv6)
{
<<<<<<< HEAD
  struct addrinfo hints, *addresses = NULL;
  int errcode;
  char addrstr[100]={0};
  void *ptr = NULL;

  if(!host){
  	return std::string("cant.be.resolved");
  }

  memset (&hints, 0, sizeof (hints));
  hints.ai_family = PF_UNSPEC;
  hints.ai_socktype = SOCK_STREAM;
  hints.ai_flags |= AI_CANONNAME;

  errcode = getaddrinfo (host, NULL, &hints, &addresses);
  if (errcode != 0){
  	return std::string("cant.be.resolved");
  }

  struct addrinfo *i = addresses;
  while (i)
    {
      inet_ntop (i->ai_family, i->ai_addr->sa_data, addrstr, 100);
=======
    struct addrinfo hints, *addresses = NULL;
    int errcode;
    char addrstr[100] = { 0 };
    char ip4str[16] = { 0 };
    char ip6str[46] = { 0 };
    void *ptr = NULL;

    if (!host) {
        return std::string("cant.be.resolved");
    }
>>>>>>> 7fcfdc92

    memset(&hints, 0, sizeof(hints));
    hints.ai_family = PF_UNSPEC;
    hints.ai_socktype = SOCK_STREAM;
    hints.ai_flags |= AI_CANONNAME;

    errcode = getaddrinfo(host, NULL, &hints, &addresses);
    if (errcode != 0) {
        return std::string("cant.be.resolved");
    }

    struct addrinfo *i = addresses;
    while (i) {
        inet_ntop(i->ai_family, i->ai_addr->sa_data, addrstr, sizeof(addrstr));

        switch (i->ai_family) {
        case AF_INET:
            ptr = &((struct sockaddr_in *) i->ai_addr)->sin_addr;
            if (ptr)
                inet_ntop(i->ai_family, ptr, ip4str, sizeof(ip4str));
            break;
        case AF_INET6:
<<<<<<< HEAD
          ptr = &((struct sockaddr_in6 *) i->ai_addr)->sin6_addr;
          break;
        }
      if(ptr){
      	inet_ntop (i->ai_family, ptr, addrstr, 100);
	}

      i = i->ai_next;
  }

  if(addresses)
  	freeaddrinfo(addresses);

  if(strlen(addrstr) < 7)
  	return std::string("cant.be.resolved");
  else
  	return std::string(addrstr);
}
=======
            ptr = &((struct sockaddr_in6 *) i->ai_addr)->sin6_addr;
            if (ptr)
                inet_ntop(i->ai_family, ptr, ip6str, sizeof(ip6str));
            break;
        }
        i = i->ai_next;
    }

    if (addresses)
        freeaddrinfo(addresses);
>>>>>>> 7fcfdc92

    if (use_ipv6 && ip6str[0])
        return std::string(ip6str);
    else if (ip4str[0])
        return std::string(ip4str);
    else
        return std::string("cant.be.resolved");
}


<<<<<<< HEAD
static std::string returnHostname(const std::string &uri){
	Uri u0 = Uri::Parse(uri);
	return  lookup_host(u0.Host.c_str()) + ":" + u0.Port;
=======
std::string return_hostname(const std::string &uri, gboolean use_ipv6)
{
    GError* error = NULL;
    gfal_uri parsed;
    gfal_parse_uri(uri.c_str(), &parsed, &error);
    if (error)
        throw Glib::Error(error);
    std::ostringstream str;
    str << lookup_host(parsed.domain, use_ipv6) << ":" << parsed.port;
    return str.str();
>>>>>>> 7fcfdc92
}


const char * gridftp_checksum_transfer_config   = "COPY_CHECKSUM_TYPE";
const char * gridftp_perf_marker_timeout_config = "PERF_MARKER_TIMEOUT";
const char * gridftp_skip_transfer_config       = "SKIP_SOURCE_CHECKSUM";
const char * gridftp_enable_udt                 = "ENABLE_UDT";

<<<<<<< HEAD
// return 1 if deleted something
int gridftp_filecopy_delete_existing(GridftpModule* module,
=======

// return 1 if deleted something
int gridftp_filecopy_delete_existing(GridFTPModule* module,
>>>>>>> 7fcfdc92
        gfalt_params_t params, const char * url)
{
    const bool replace = gfalt_get_replace_existing_file(params, NULL);
    bool exist = module->exists(url);
    if (exist) {
        if (replace) {
<<<<<<< HEAD
            gfal_log(GFAL_VERBOSE_TRACE, " File %s already exist, delete it for override ....", url);
            module->unlink(url);
            gfal_log(GFAL_VERBOSE_TRACE, " File %s deleted with success, proceed to copy ....", url);
            plugin_trigger_event(params, gfal_gsiftp_domain(),
=======
            gfal_log(GFAL_VERBOSE_TRACE,
                    " File %s already exist, delete it for override ....", url);
            module->unlink(url);
            gfal_log(GFAL_VERBOSE_TRACE,
                    " File %s deleted with success, proceed to copy ....", url);
            plugin_trigger_event(params, GFAL_GRIDFTP_DOMAIN_GSIFTP,
>>>>>>> 7fcfdc92
                    GFAL_EVENT_DESTINATION, GFAL_EVENT_OVERWRITE_DESTINATION,
                    "Deleted %s", url);
            return 1;
        }
        else {
            char err_buff[GFAL_ERRMSG_LEN];
<<<<<<< HEAD
            snprintf(err_buff, GFAL_ERRMSG_LEN, " Destination already exist %s, Cancel", url);
            throw Gfal::TransferException(gfal_gridftp_scope_filecopy(), err_buff,
                    EEXIST, GFALT_ERROR_DESTINATION, GFALT_ERROR_EXISTS);
        }
    }
	return 0;
=======
            snprintf(err_buff, GFAL_ERRMSG_LEN,
                    " Destination already exist %s, Cancel", url);
            throw Gfal::TransferException(GFAL_GRIDFTP_SCOPE_FILECOPY,
                    err_buff,
                    EEXIST, GFALT_ERROR_DESTINATION, GFALT_ERROR_EXISTS);
        }
    }
    return 0;
>>>>>>> 7fcfdc92
}


// create the parent directory
<<<<<<< HEAD
void gridftp_create_parent_copy(GridftpModule* module, gfalt_params_t params,
=======
void gridftp_create_parent_copy(GridFTPModule* module, gfalt_params_t params,
>>>>>>> 7fcfdc92
        const char * gridftp_url)
{
    const gboolean create_parent = gfalt_get_create_parent_dir(params, NULL);
    if (create_parent) {
        gfal_log(GFAL_VERBOSE_TRACE, " -> [gridftp_create_parent_copy]");
        char current_uri[GFAL_URL_MAX_LEN];
        g_strlcpy(current_uri, gridftp_url, GFAL_URL_MAX_LEN);
        const size_t s_uri = strlen(current_uri);
<<<<<<< HEAD
        char* p_uri = current_uri + s_uri -1;

        while( p_uri > current_uri && *p_uri == '/' ){ // remove trailing '/'
=======
        char* p_uri = current_uri + s_uri - 1;

        while (p_uri > current_uri && *p_uri == '/') { // remove trailing '/'
>>>>>>> 7fcfdc92
            *p_uri = '\0';
            p_uri--;
        }
        while (p_uri > current_uri && *p_uri != '/') { // find the parent directory
            p_uri--;
        }
        if (p_uri > current_uri) {
            struct stat st;
            *p_uri = '\0';

            try {
                module->stat(current_uri, &st);
                if (!S_ISDIR(st.st_mode))
<<<<<<< HEAD
                    throw Gfal::TransferException(gfal_gridftp_scope_filecopy(),
=======
                    throw Gfal::TransferException(GFAL_GRIDFTP_SCOPE_FILECOPY,
>>>>>>> 7fcfdc92
                            "The parent of the destination file exists, but it is not a directory",
                            ENOTDIR, GFALT_ERROR_DESTINATION);
                return;
            }
            catch (Gfal::CoreException& e) {
                if (e.code() != ENOENT)
                    throw;
            }

            GError* tmp_err = NULL;
<<<<<<< HEAD
            (void) gfal2_mkdir_rec(module->get_session_factory()->get_handle(), current_uri, 0755, &tmp_err);
            Gfal::gerror_to_cpp(&tmp_err);
        }else{
            throw Gfal::TransferException(gfal_gridftp_scope_filecopy(),
                    "Impossible to create directory " + std::string(current_uri) + " : invalid path",
=======
            (void) gfal2_mkdir_rec(module->get_session_factory()->get_handle(),
                    current_uri, 0755, &tmp_err);
            Gfal::gerror_to_cpp(&tmp_err);
        }
        else {
            throw Gfal::TransferException(GFAL_GRIDFTP_SCOPE_FILECOPY,
                    "Impossible to create directory " + std::string(current_uri)
                            + " : invalid path",
>>>>>>> 7fcfdc92
                    EINVAL, GFALT_ERROR_DESTINATION);
        }
        gfal_log(GFAL_VERBOSE_TRACE, " [gridftp_create_parent_copy] <-");
    }
}

void gsiftp_3rd_callback(void* user_args, globus_gass_copy_handle_t* handle, globus_off_t total_bytes, float throughput, float avg_throughput);

//
// Performance callback object
// contain the performance callback parameter
// an the auto cancel logic on performance callback inaticity
<<<<<<< HEAD
struct Callback_handler{

    Callback_handler(gfal2_context_t context,
                     gfalt_params_t params, GridFTP_Request_state* req,
                     const char* src, const char* dst,
                     size_t src_size) :
        args(NULL){
        GError * tmp_err=NULL;
        gfalt_monitor_func callback = gfalt_get_monitor_callback(params, &tmp_err);
=======
struct CallbackHandler{

    CallbackHandler(gfal2_context_t context, gfalt_params_t params,
            GridFTPRequestState* req, const char* src, const char* dst,
            size_t src_size) :
            args(NULL)
    {
        GError * tmp_err = NULL;
        gfalt_monitor_func callback = gfalt_get_monitor_callback(params,
                &tmp_err);
>>>>>>> 7fcfdc92
        Gfal::gerror_to_cpp(&tmp_err);
        gpointer user_args = gfalt_get_user_data(params, &tmp_err);
        Gfal::gerror_to_cpp(&tmp_err);

<<<<<<< HEAD
        if(callback){
            args = new callback_args(context, callback, user_args, src, dst, req, src_size);
=======
        if (callback) {
            args = new callback_args(context, callback, user_args, src, dst,
                    req, src_size);
>>>>>>> 7fcfdc92
        }
    }

    static void* func_timer(void* v)
    {
        callback_args* args = (callback_args*) v;
        while (time(NULL) < args->timeout_time) {
            if (pthread_setcancelstate(PTHREAD_CANCEL_ENABLE, NULL) != 0) {
                gfal_log(GFAL_VERBOSE_TRACE,
                        " thread setcancelstate error, interrupt performance marker timer");
                return NULL;
            }
            usleep(500000);
            if (pthread_setcancelstate(PTHREAD_CANCEL_DISABLE, NULL) != 0) {
                gfal_log(GFAL_VERBOSE_TRACE,
                        " thread setcancelstate error, interrupt performance marker timer");
                return NULL;
            }
        }

        std::stringstream msg;
        msg << "Transfer canceled because the gsiftp performance marker timeout of "
            << args->timeout_value
            << " seconds has been exceeded, or all performance markers during that period indicated zero bytes transferred";
<<<<<<< HEAD
        args->req->cancel_operation_async(gfal_gridftp_scope_filecopy(),
                                          msg.str());
=======
        args->req->cancel_operation_async(GFAL_GRIDFTP_SCOPE_FILECOPY, msg.str());
>>>>>>> 7fcfdc92

        return NULL;
    }

    virtual ~CallbackHandler()
    {
        if (args) {
            delete args;
        }
    }
<<<<<<< HEAD
    struct callback_args{
        callback_args(gfal2_context_t context, const gfalt_monitor_func mcallback, gpointer muser_args,
                      const char* msrc, const char* mdst, GridFTP_Request_state* mreq, size_t src_size) :
            callback(mcallback),
            user_args(muser_args),
            req(mreq),
            src(msrc),
            dst(mdst),
            start_time(time(NULL)),
            timeout_value(gfal2_get_opt_integer_with_default(context, GRIDFTP_CONFIG_GROUP,
                                                             gridftp_perf_marker_timeout_config, 180)),
            timeout_time(time(NULL) + timeout_value),
            timer_pthread()
        {
            Glib::RWLock::ReaderLock l (req->mux_req_state);
            globus_gass_copy_register_performance_cb(req->sess->get_gass_handle(), gsiftp_rd3p_callback, (gpointer) this);
=======
>>>>>>> 7fcfdc92

    struct callback_args {
        callback_args(gfal2_context_t context,
                const gfalt_monitor_func mcallback, gpointer muser_args,
                const char* msrc, const char* mdst, GridFTPRequestState* mreq,
                size_t src_size) :
                callback(mcallback), user_args(muser_args), req(mreq), src(
                        msrc), dst(mdst), start_time(time(NULL)), timeout_value(
                        gfal2_get_opt_integer_with_default(context,
                                GRIDFTP_CONFIG_GROUP,
                                gridftp_perf_marker_timeout_config, 180)), timeout_time(
                        time(NULL) + timeout_value), timer_pthread()
        {
            Glib::RWLock::ReaderLock l(req->mux_req_state);
            globus_gass_copy_register_performance_cb(
                    req->sess->get_gass_handle(), gsiftp_3rd_callback,
                    (gpointer) this);

            if (timeout_value > 0) {
                pthread_create(&timer_pthread, NULL,
                        CallbackHandler::func_timer, this);
            }

            source_size = src_size;
        }

        virtual ~callback_args()
        {
            if (timeout_value > 0) {
                void * res;
                pthread_cancel(timer_pthread);
                pthread_join(timer_pthread, &res);
            }
            Glib::RWLock::ReaderLock l(req->mux_req_state);
            globus_gass_copy_register_performance_cb(
                    req->sess->get_gass_handle(), NULL, NULL);
        }

        gfalt_monitor_func callback;
        gpointer user_args;
        GridFTPRequestState* req;
        const char* src;
        const char* dst;
        time_t start_time;
        int timeout_value;
        time_t timeout_time;
        pthread_t timer_pthread;
        globus_off_t source_size;
<<<<<<< HEAD
    } *args;
=======
    }*args;
>>>>>>> 7fcfdc92
};


void gsiftp_3rd_callback(void* user_args, globus_gass_copy_handle_t* handle,
        globus_off_t total_bytes, float throughput, float avg_throughput)
{
    CallbackHandler::callback_args * args =
            (CallbackHandler::callback_args *) user_args;

    gfalt_hook_transfer_plugin_t hook;
    hook.bytes_transfered = total_bytes;
    hook.average_baudrate = (size_t) avg_throughput;
    hook.instant_baudrate = (size_t) throughput;
    hook.transfer_time = (time(NULL) - args->start_time);

    gfalt_transfer_status_t state = gfalt_transfer_status_create(&hook);
    args->callback(state, args->src, args->dst, args->user_args);
    gfalt_transfer_status_delete(state);

    // If throughput != 0, or the file has been already sent, reset timer callback
    // [LCGUTIL-440] Some endpoints calculate the checksum before closing, so we will
    //               get throughput = 0 for a while, and the transfer should not fail
<<<<<<< HEAD
    if (throughput != 0.0 || (args->source_size > 0 && args->source_size <= total_bytes )) {
        GridFTP_Request_state* req = args->req;
        Glib::RWLock::ReaderLock l (req->mux_req_state);
        if(args->timeout_value > 0){
            gfal_log(GFAL_VERBOSE_TRACE, "Performance marker received, re-arm timer");
=======
    if (throughput != 0.0
            || (args->source_size > 0 && args->source_size <= total_bytes)) {
        GridFTPRequestState* req = args->req;
        Glib::RWLock::ReaderLock l(req->mux_req_state);
        if (args->timeout_value > 0) {
            gfal_log(GFAL_VERBOSE_TRACE,
                    "Performance marker received, re-arm timer");
>>>>>>> 7fcfdc92
            args->timeout_time = time(NULL) + args->timeout_value;
        }
    }
    // Otherwise, do not reset and notify
    else {
        gfal_log(GFAL_VERBOSE_NORMAL,
                "Performance marker received, but throughput is 0. Not resetting timeout!");
    }
}

<<<<<<< HEAD
static void gridftp_do_copy(GridftpModule* module, GridFTPFactoryInterface* factory,
        gfalt_params_t params,
        const char* src, const char* dst,
        GridFTP_Request_state& req, time_t timeout)
{
    /*
    This will not work with Castor
    struct stat src_stat;

    try {
        module->stat(src, &src_stat);
    }
    catch (...) {
        src_stat.st_size = 0;
    }
    */

    GridFTP_session* sess = req.sess.get();

    std::auto_ptr<Gass_attr_handler>  gass_attr_src(sess->generate_gass_copy_attr());
    std::auto_ptr<Gass_attr_handler>  gass_attr_dst(sess->generate_gass_copy_attr());
    Callback_handler callback_handler(factory->get_handle(), params, &req, src, dst, 0);
=======

static
void gridftp_do_copy(GridFTPModule* module, GridFTPFactory* factory,
        gfalt_params_t params, const char* src, const char* dst,
        GridFTPRequestState& req, time_t timeout)
{
    /*
     This will not work with Castor
     struct stat src_stat;

     try {
     module->stat(src, &src_stat);
     }
     catch (...) {
     src_stat.st_size = 0;
     }
     */

    GridFTPSession* sess = req.sess.get();

    Gass_attr_handler gass_attr_src(sess->get_op_attr_ftp());
    Gass_attr_handler gass_attr_dst(sess->get_op_attr_ftp());
    CallbackHandler callback_handler(factory->get_handle(), params, &req, src,
            dst, 0);
>>>>>>> 7fcfdc92

    req.start();
    gfal_log(GFAL_VERBOSE_TRACE,
            "   [GridFTPFileCopyModule::filecopy] start gridftp transfer %s -> %s",
            src, dst);
    GridFTPOperationCanceler canceler(factory->get_handle(), &req);
    globus_result_t res = globus_gass_copy_register_url_to_url(
            sess->get_gass_handle(), (char*) src, &(gass_attr_src.attr_gass),
            (char*) dst, &(gass_attr_dst.attr_gass),
            globus_gass_basic_client_callback, &req);

    gfal_globus_check_result("GridFTPFileCopyModule::filecopy", res);
    req.wait_callback(GFAL_GRIDFTP_SCOPE_FILECOPY, timeout);
}

<<<<<<< HEAD
static int gridftp_filecopy_copy_file_internal(GridftpModule* module,
        GridFTPFactoryInterface * factory, gfalt_params_t params, const char* src, const char* dst)
{
    GError * tmp_err=NULL;
=======

static
int gridftp_filecopy_copy_file_internal(GridFTPModule* module,
        GridFTPFactory * factory, gfalt_params_t params, const char* src,
        const char* dst)
{
    GError * tmp_err = NULL;
>>>>>>> 7fcfdc92

    const time_t timeout = gfalt_get_timeout(params, &tmp_err);
    Gfal::gerror_to_cpp(&tmp_err);

    const unsigned int nbstream = gfalt_get_nbstreams(params, &tmp_err);
    Gfal::gerror_to_cpp(&tmp_err);
    const guint64 tcp_buffer_size = gfalt_get_tcp_buffer_size(params, &tmp_err);
    Gfal::gerror_to_cpp(&tmp_err);

    if (gfalt_get_strict_copy_mode(params, NULL) == false) {
        // If 1, the destination was deleted. So the parent directory is there!
        if (gridftp_filecopy_delete_existing(module, params, dst) == 0)
            gridftp_create_parent_copy(module, params, dst);
    }

<<<<<<< HEAD
    if( gfalt_get_strict_copy_mode(params, NULL) == false) {
        // If 1, the destination was deleted. So the parent directory is there!
        if (gridftp_filecopy_delete_existing(module, params, dst) == 0)
            gridftp_create_parent_copy(module, params, dst);
    }

    GridFTP_Request_state req(factory->gfal_globus_ftp_take_handle(gridftp_hostname_from_url(src)),
                              true, GRIDFTP_REQUEST_GASS);
    GridFTP_session* sess = req.sess.get();
=======
    GridFTPRequestState req(
            factory->gfal_globus_ftp_take_handle(
                    gridftp_hostname_from_url(src)), true,
            GRIDFTP_REQUEST_GASS);
    GridFTPSession* sess = req.sess.get();
>>>>>>> 7fcfdc92

    sess->set_nb_stream(nbstream);
    gfal_log(GFAL_VERBOSE_TRACE,
            "   [GridFTPFileCopyModule::filecopy] setup gsiftp number of streams to %d",
            nbstream);
    sess->set_tcp_buffer_size(tcp_buffer_size);
<<<<<<< HEAD
    gfal_log(GFAL_VERBOSE_TRACE, "   [GridFTPFileCopyModule::filecopy] setup gsiftp buffer size to %d", tcp_buffer_size);
=======
    gfal_log(GFAL_VERBOSE_TRACE,
            "   [GridFTPFileCopyModule::filecopy] setup gsiftp buffer size to %d",
            tcp_buffer_size);
>>>>>>> 7fcfdc92

    gboolean enable_udt_transfers = gfal2_get_opt_boolean(factory->get_handle(),
    GRIDFTP_CONFIG_GROUP, gridftp_enable_udt, NULL);

    if (enable_udt_transfers) {
        gfal_log(GFAL_VERBOSE_VERBOSE, "Trying UDT transfer");
        plugin_trigger_event(params, GFAL_GRIDFTP_DOMAIN_GSIFTP, GFAL_EVENT_NONE,
                g_quark_from_static_string("UDT:ENABLE"), "Trying UDT");
        sess->enable_udt();
    }

    try {
        gridftp_do_copy(module, factory, params, src, dst, req, timeout);
    }
    catch (Gfal::CoreException& e) {
        // Try again if the failure was related to udt
        if (e.what().find("udt driver not whitelisted")
                != Glib::ustring::npos) {
            gfal_log(GFAL_VERBOSE_VERBOSE,
                    "UDT transfer failed! Disabling and retrying...");

            plugin_trigger_event(params, GFAL_GRIDFTP_DOMAIN_GSIFTP, GFAL_EVENT_NONE,
                    g_quark_from_static_string("UDT:DISABLE"),
                    "UDT failed. Falling back to default mode: %s",
                    e.what().c_str());

            sess->disable_udt();
            gridftp_do_copy(module, factory, params, src, dst, req, timeout);
        }
        // Else, rethrow
        else {
            throw;
        }
    }

    return 0;

}


static
void gridftp_checksum_transfer_verify(const char * src_chk, const char* dst_chk,
        const char* user_defined_chk)
{
    std::ostringstream ss;

    if (*user_defined_chk == '\0') {
        if (gfal_compare_checksums(src_chk, dst_chk, GFAL_URL_MAX_LEN) != 0) {
            ss << "SRC and DST checksum are different. Source: " << src_chk
                    << " Destination: " << dst_chk;
            throw Gfal::CoreException(GFAL_GRIDFTP_SCOPE_FILECOPY, ss.str(),
            EIO);
        }
    }
    else {
        if (src_chk[0] != '\0'
                && gfal_compare_checksums(src_chk, user_defined_chk,
                        GFAL_URL_MAX_LEN) != 0) {
            ss << "USER_DEFINE and SRC checksums are different. "
                    << user_defined_chk << " != " << src_chk;
            throw Gfal::CoreException(GFAL_GRIDFTP_SCOPE_FILECOPY, ss.str(),
            EIO);
        }

        if (gfal_compare_checksums(dst_chk, user_defined_chk, GFAL_URL_MAX_LEN)
                != 0) {
            ss << "USER_DEFINE and DST checksums are different. "
                    << user_defined_chk << " != " << dst_chk;
            throw Gfal::CoreException(GFAL_GRIDFTP_SCOPE_FILECOPY, ss.str(),
            EIO);
        }
    }
}


// clear dest if error occures in transfer, does not clean if dest file if set as already exist before any transfer
void GridFTPModule::autoCleanFileCopy(gfalt_params_t params,
        GError* checked_error, const char* dst)
{
    if (checked_error && checked_error->code != EEXIST) {
        gfal_log(GFAL_VERBOSE_TRACE,
                "\t\tError in transfer, clean destination file %s ", dst);
        try {
            this->unlink(dst);
        }
        catch (...) {
            gfal_log(GFAL_VERBOSE_TRACE, "\t\tFailure in cleaning ...");
        }
    }
}


void GridFTPModule::filecopy(gfalt_params_t params, const char* src,
        const char* dst)
{
    char checksum_type[GFAL_URL_MAX_LEN] = { 0 };
    char checksum_user_defined[GFAL_URL_MAX_LEN];
    char checksum_src[GFAL_URL_MAX_LEN] = { 0 };
    char checksum_dst[GFAL_URL_MAX_LEN] = { 0 };

    gboolean checksum_check = gfalt_get_checksum_check(params, NULL);
    gboolean skip_source_checksum = gfal2_get_opt_boolean(
            _handle_factory->get_handle(),
            GRIDFTP_CONFIG_GROUP, gridftp_skip_transfer_config,
            NULL);
    gboolean use_ipv6 = gfal2_get_opt_boolean(_handle_factory->get_handle(),
    GRIDFTP_CONFIG_GROUP, gridftp_ipv6_config,
    NULL);

    if (checksum_check) {
        gfalt_get_user_defined_checksum(params, checksum_type,
                sizeof(checksum_type), checksum_user_defined,
                sizeof(checksum_user_defined),
                NULL);

        if (checksum_user_defined[0] == '\0' && checksum_type[0] == '\0') {
            GError *get_default_error = NULL;
            char *default_checksum_type;

            default_checksum_type = gfal2_get_opt_string(
                    _handle_factory->get_handle(),
                    GRIDFTP_CONFIG_GROUP, gridftp_checksum_transfer_config,
                    &get_default_error);
            Gfal::gerror_to_cpp(&get_default_error);

            g_strlcpy(checksum_type, default_checksum_type,
                    sizeof(checksum_type));
            g_free(default_checksum_type);

            gfal_log(GFAL_VERBOSE_TRACE,
                    "\t\tNo user defined checksum, fetch the default one from configuration");
        }

        gfal_log(GFAL_VERBOSE_DEBUG,
                "\t\tChecksum Algorithm for transfer verification %s",
                checksum_type);
    }

    // Retrieving the source checksum and doing the transfer can be, potentially,
    // done in parallel. But not for now.
    // (That's why the brackets: they are marking potential parallelizable sections)
    // But remember to modify the catches when you make them parallel!

    // Source checksum
    {
        try {
            if (checksum_check && !skip_source_checksum) {
                plugin_trigger_event(params, GFAL_GRIDFTP_DOMAIN_GSIFTP,
                        GFAL_EVENT_SOURCE, GFAL_EVENT_CHECKSUM_ENTER, "%s",
                        checksum_type);

                checksum(src, checksum_type, checksum_src, sizeof(checksum_src),
                        0, 0);

                plugin_trigger_event(params, GFAL_GRIDFTP_DOMAIN_GSIFTP,
                        GFAL_EVENT_SOURCE, GFAL_EVENT_CHECKSUM_EXIT, "%s=%s",
                        checksum_type, checksum_src);
            }
        }
        catch (const Glib::Error &e) {
<<<<<<< HEAD
            throw Gfal::TransferException(e.domain(), e.what(), e.code(), GFALT_ERROR_SOURCE);
        }
        catch (...) {
            throw Gfal::TransferException(gfal_gsiftp_domain(),
                              "Undefined Exception catched while getting the source checksum!!",
                              EIO, GFALT_ERROR_SOURCE);
=======
            throw Gfal::TransferException(e.domain(), e.what(), e.code(),
                    GFALT_ERROR_SOURCE);
        }
        catch (...) {
            throw Gfal::TransferException(GFAL_GRIDFTP_DOMAIN_GSIFTP,
                    "Undefined Exception caught while getting the source checksum!!",
                    EIO, GFALT_ERROR_SOURCE);
>>>>>>> 7fcfdc92
        }
    }

    // Transfer
    GError* transfer_error = NULL;
    {
<<<<<<< HEAD
        plugin_trigger_event(params, gfal_gsiftp_domain(), GFAL_EVENT_NONE,
                             GFAL_EVENT_TRANSFER_ENTER,
                             "(%s) %s => (%s) %s",
                             returnHostname(src).c_str(), src,
                             returnHostname(dst).c_str(), dst);
        try {
            gridftp_filecopy_copy_file_internal(this, _handle_factory, params,
                                                src, dst);
=======
        plugin_trigger_event(params, GFAL_GRIDFTP_DOMAIN_GSIFTP, GFAL_EVENT_NONE,
                GFAL_EVENT_TRANSFER_ENTER, "(%s) %s => (%s) %s",
                return_hostname(src, use_ipv6).c_str(), src,
                return_hostname(dst, use_ipv6).c_str(), dst);
        try {
            gridftp_filecopy_copy_file_internal(this, _handle_factory, params,
                    src, dst);
>>>>>>> 7fcfdc92
        }
        catch (Gfal::TransferException & e) {
            throw;
        }
        catch (Glib::Error & e) {
            autoCleanFileCopy(params, transfer_error, dst);
<<<<<<< HEAD
            throw Gfal::TransferException(e.domain(), e.what(), e.code(), GFALT_ERROR_TRANSFER);
        }
        catch (std::exception & e) {
            autoCleanFileCopy(params, transfer_error, dst);
            throw Gfal::TransferException(gfal_gsiftp_domain(), e.what(), EIO, GFALT_ERROR_TRANSFER, "UNEXPECTED");
=======
            throw Gfal::TransferException(e.domain(), e.what(), e.code(),
                    GFALT_ERROR_TRANSFER);
        }
        catch (std::exception & e) {
            autoCleanFileCopy(params, transfer_error, dst);
            throw Gfal::TransferException(GFAL_GRIDFTP_DOMAIN_GSIFTP, e.what(), EIO,
                    GFALT_ERROR_TRANSFER, "UNEXPECTED");
>>>>>>> 7fcfdc92
        }
        catch (...) {
            autoCleanFileCopy(params, transfer_error, dst);
            throw;
        }
<<<<<<< HEAD

        plugin_trigger_event(params, gfal_gsiftp_domain(), GFAL_EVENT_NONE,
                             GFAL_EVENT_TRANSFER_EXIT,
                             "(%s) %s => (%s) %s",
                             returnHostname(src).c_str(), src,
                             returnHostname(dst).c_str(), dst);
    }

=======

        plugin_trigger_event(params, GFAL_GRIDFTP_DOMAIN_GSIFTP, GFAL_EVENT_NONE,
                GFAL_EVENT_TRANSFER_EXIT, "(%s) %s => (%s) %s",
                return_hostname(src, use_ipv6).c_str(), src,
                return_hostname(dst, use_ipv6).c_str(), dst);
    }

>>>>>>> 7fcfdc92
    // Validate destination checksum
    if (checksum_check) {
        plugin_trigger_event(params, GFAL_GRIDFTP_DOMAIN_GSIFTP,
                GFAL_EVENT_DESTINATION, GFAL_EVENT_CHECKSUM_ENTER, "%s",
                checksum_type);

        try {
<<<<<<< HEAD
            checksum(dst, checksum_type, checksum_dst, sizeof(checksum_dst), 0, 0);
            gridftp_checksum_transfer_verify(checksum_src, checksum_dst,
                                             checksum_user_defined);
        }
        catch (Glib::Error & e) {
            throw Gfal::TransferException(e.domain(), e.what(), e.code(), GFALT_ERROR_TRANSFER, GFALT_ERROR_CHECKSUM);
        }
        catch (...) {
            throw Gfal::TransferException(gfal_gsiftp_domain(), "Unexpected exception", EIO, GFALT_ERROR_TRANSFER);
=======
            checksum(dst, checksum_type, checksum_dst, sizeof(checksum_dst), 0,
                    0);
            gridftp_checksum_transfer_verify(checksum_src, checksum_dst,
                    checksum_user_defined);
        }
        catch (Glib::Error & e) {
            throw Gfal::TransferException(e.domain(), e.what(), e.code(),
                    GFALT_ERROR_TRANSFER, GFALT_ERROR_CHECKSUM);
        }
        catch (...) {
            throw Gfal::TransferException(GFAL_GRIDFTP_DOMAIN_GSIFTP,
                    "Unexpected exception", EIO, GFALT_ERROR_TRANSFER);
>>>>>>> 7fcfdc92
        }

        plugin_trigger_event(params, GFAL_GRIDFTP_DOMAIN_GSIFTP,
                GFAL_EVENT_DESTINATION, GFAL_EVENT_CHECKSUM_EXIT, "%s",
                checksum_type);
    }
}


/**
 * initiaize a file copy from the given source to the given dest with the parameters params
 */
extern "C" int gridftp_plugin_filecopy(plugin_handle handle, gfal2_context_t context,
        gfalt_params_t params, const char* src, const char* dst, GError ** err)
{
    g_return_val_err_if_fail(handle != NULL && src != NULL && dst != NULL, -1,
            err, "[plugin_filecopy][gridftp] Invalid parameters");

    GError * tmp_err = NULL;
    int ret = -1;
    gfal_log(GFAL_VERBOSE_TRACE, "  -> [gridftp_plugin_filecopy]");
    CPP_GERROR_TRY
                (static_cast<GridFTPModule*>(handle))->filecopy(params, src,
                        dst);
                ret = 0;
            CPP_GERROR_CATCH(&tmp_err);
    gfal_log(GFAL_VERBOSE_TRACE, "  [gridftp_plugin_filecopy]<-");
    G_RETURN_ERR(ret, tmp_err, err);
}<|MERGE_RESOLUTION|>--- conflicted
+++ resolved
@@ -38,13 +38,6 @@
 
 #include <exceptions/gerror_to_cpp.h>
 #include <exceptions/cpp_to_gerror.hpp>
-<<<<<<< HEAD
-
-static Glib::Quark gfal_gridftp_scope_filecopy(){
-    return Glib::Quark("GridFTP::Filecopy");
-}
-=======
->>>>>>> 7fcfdc92
 
 static Glib::Quark GFAL_GRIDFTP_SCOPE_FILECOPY("GridFTPFileCopyModule::FileCopy");
 
@@ -54,31 +47,6 @@
 static
 std::string lookup_host(const char *host, gboolean use_ipv6)
 {
-<<<<<<< HEAD
-  struct addrinfo hints, *addresses = NULL;
-  int errcode;
-  char addrstr[100]={0};
-  void *ptr = NULL;
-
-  if(!host){
-  	return std::string("cant.be.resolved");
-  }
-
-  memset (&hints, 0, sizeof (hints));
-  hints.ai_family = PF_UNSPEC;
-  hints.ai_socktype = SOCK_STREAM;
-  hints.ai_flags |= AI_CANONNAME;
-
-  errcode = getaddrinfo (host, NULL, &hints, &addresses);
-  if (errcode != 0){
-  	return std::string("cant.be.resolved");
-  }
-
-  struct addrinfo *i = addresses;
-  while (i)
-    {
-      inet_ntop (i->ai_family, i->ai_addr->sa_data, addrstr, 100);
-=======
     struct addrinfo hints, *addresses = NULL;
     int errcode;
     char addrstr[100] = { 0 };
@@ -89,7 +57,6 @@
     if (!host) {
         return std::string("cant.be.resolved");
     }
->>>>>>> 7fcfdc92
 
     memset(&hints, 0, sizeof(hints));
     hints.ai_family = PF_UNSPEC;
@@ -112,26 +79,6 @@
                 inet_ntop(i->ai_family, ptr, ip4str, sizeof(ip4str));
             break;
         case AF_INET6:
-<<<<<<< HEAD
-          ptr = &((struct sockaddr_in6 *) i->ai_addr)->sin6_addr;
-          break;
-        }
-      if(ptr){
-      	inet_ntop (i->ai_family, ptr, addrstr, 100);
-	}
-
-      i = i->ai_next;
-  }
-
-  if(addresses)
-  	freeaddrinfo(addresses);
-
-  if(strlen(addrstr) < 7)
-  	return std::string("cant.be.resolved");
-  else
-  	return std::string(addrstr);
-}
-=======
             ptr = &((struct sockaddr_in6 *) i->ai_addr)->sin6_addr;
             if (ptr)
                 inet_ntop(i->ai_family, ptr, ip6str, sizeof(ip6str));
@@ -142,7 +89,6 @@
 
     if (addresses)
         freeaddrinfo(addresses);
->>>>>>> 7fcfdc92
 
     if (use_ipv6 && ip6str[0])
         return std::string(ip6str);
@@ -153,11 +99,6 @@
 }
 
 
-<<<<<<< HEAD
-static std::string returnHostname(const std::string &uri){
-	Uri u0 = Uri::Parse(uri);
-	return  lookup_host(u0.Host.c_str()) + ":" + u0.Port;
-=======
 std::string return_hostname(const std::string &uri, gboolean use_ipv6)
 {
     GError* error = NULL;
@@ -168,7 +109,6 @@
     std::ostringstream str;
     str << lookup_host(parsed.domain, use_ipv6) << ":" << parsed.port;
     return str.str();
->>>>>>> 7fcfdc92
 }
 
 
@@ -177,47 +117,27 @@
 const char * gridftp_skip_transfer_config       = "SKIP_SOURCE_CHECKSUM";
 const char * gridftp_enable_udt                 = "ENABLE_UDT";
 
-<<<<<<< HEAD
-// return 1 if deleted something
-int gridftp_filecopy_delete_existing(GridftpModule* module,
-=======
 
 // return 1 if deleted something
 int gridftp_filecopy_delete_existing(GridFTPModule* module,
->>>>>>> 7fcfdc92
         gfalt_params_t params, const char * url)
 {
     const bool replace = gfalt_get_replace_existing_file(params, NULL);
     bool exist = module->exists(url);
     if (exist) {
         if (replace) {
-<<<<<<< HEAD
-            gfal_log(GFAL_VERBOSE_TRACE, " File %s already exist, delete it for override ....", url);
-            module->unlink(url);
-            gfal_log(GFAL_VERBOSE_TRACE, " File %s deleted with success, proceed to copy ....", url);
-            plugin_trigger_event(params, gfal_gsiftp_domain(),
-=======
             gfal_log(GFAL_VERBOSE_TRACE,
                     " File %s already exist, delete it for override ....", url);
             module->unlink(url);
             gfal_log(GFAL_VERBOSE_TRACE,
                     " File %s deleted with success, proceed to copy ....", url);
             plugin_trigger_event(params, GFAL_GRIDFTP_DOMAIN_GSIFTP,
->>>>>>> 7fcfdc92
                     GFAL_EVENT_DESTINATION, GFAL_EVENT_OVERWRITE_DESTINATION,
                     "Deleted %s", url);
             return 1;
         }
         else {
             char err_buff[GFAL_ERRMSG_LEN];
-<<<<<<< HEAD
-            snprintf(err_buff, GFAL_ERRMSG_LEN, " Destination already exist %s, Cancel", url);
-            throw Gfal::TransferException(gfal_gridftp_scope_filecopy(), err_buff,
-                    EEXIST, GFALT_ERROR_DESTINATION, GFALT_ERROR_EXISTS);
-        }
-    }
-	return 0;
-=======
             snprintf(err_buff, GFAL_ERRMSG_LEN,
                     " Destination already exist %s, Cancel", url);
             throw Gfal::TransferException(GFAL_GRIDFTP_SCOPE_FILECOPY,
@@ -226,16 +146,11 @@
         }
     }
     return 0;
->>>>>>> 7fcfdc92
 }
 
 
 // create the parent directory
-<<<<<<< HEAD
-void gridftp_create_parent_copy(GridftpModule* module, gfalt_params_t params,
-=======
 void gridftp_create_parent_copy(GridFTPModule* module, gfalt_params_t params,
->>>>>>> 7fcfdc92
         const char * gridftp_url)
 {
     const gboolean create_parent = gfalt_get_create_parent_dir(params, NULL);
@@ -244,15 +159,9 @@
         char current_uri[GFAL_URL_MAX_LEN];
         g_strlcpy(current_uri, gridftp_url, GFAL_URL_MAX_LEN);
         const size_t s_uri = strlen(current_uri);
-<<<<<<< HEAD
-        char* p_uri = current_uri + s_uri -1;
-
-        while( p_uri > current_uri && *p_uri == '/' ){ // remove trailing '/'
-=======
         char* p_uri = current_uri + s_uri - 1;
 
         while (p_uri > current_uri && *p_uri == '/') { // remove trailing '/'
->>>>>>> 7fcfdc92
             *p_uri = '\0';
             p_uri--;
         }
@@ -266,11 +175,7 @@
             try {
                 module->stat(current_uri, &st);
                 if (!S_ISDIR(st.st_mode))
-<<<<<<< HEAD
-                    throw Gfal::TransferException(gfal_gridftp_scope_filecopy(),
-=======
                     throw Gfal::TransferException(GFAL_GRIDFTP_SCOPE_FILECOPY,
->>>>>>> 7fcfdc92
                             "The parent of the destination file exists, but it is not a directory",
                             ENOTDIR, GFALT_ERROR_DESTINATION);
                 return;
@@ -281,13 +186,6 @@
             }
 
             GError* tmp_err = NULL;
-<<<<<<< HEAD
-            (void) gfal2_mkdir_rec(module->get_session_factory()->get_handle(), current_uri, 0755, &tmp_err);
-            Gfal::gerror_to_cpp(&tmp_err);
-        }else{
-            throw Gfal::TransferException(gfal_gridftp_scope_filecopy(),
-                    "Impossible to create directory " + std::string(current_uri) + " : invalid path",
-=======
             (void) gfal2_mkdir_rec(module->get_session_factory()->get_handle(),
                     current_uri, 0755, &tmp_err);
             Gfal::gerror_to_cpp(&tmp_err);
@@ -296,7 +194,6 @@
             throw Gfal::TransferException(GFAL_GRIDFTP_SCOPE_FILECOPY,
                     "Impossible to create directory " + std::string(current_uri)
                             + " : invalid path",
->>>>>>> 7fcfdc92
                     EINVAL, GFALT_ERROR_DESTINATION);
         }
         gfal_log(GFAL_VERBOSE_TRACE, " [gridftp_create_parent_copy] <-");
@@ -309,17 +206,6 @@
 // Performance callback object
 // contain the performance callback parameter
 // an the auto cancel logic on performance callback inaticity
-<<<<<<< HEAD
-struct Callback_handler{
-
-    Callback_handler(gfal2_context_t context,
-                     gfalt_params_t params, GridFTP_Request_state* req,
-                     const char* src, const char* dst,
-                     size_t src_size) :
-        args(NULL){
-        GError * tmp_err=NULL;
-        gfalt_monitor_func callback = gfalt_get_monitor_callback(params, &tmp_err);
-=======
 struct CallbackHandler{
 
     CallbackHandler(gfal2_context_t context, gfalt_params_t params,
@@ -330,19 +216,13 @@
         GError * tmp_err = NULL;
         gfalt_monitor_func callback = gfalt_get_monitor_callback(params,
                 &tmp_err);
->>>>>>> 7fcfdc92
         Gfal::gerror_to_cpp(&tmp_err);
         gpointer user_args = gfalt_get_user_data(params, &tmp_err);
         Gfal::gerror_to_cpp(&tmp_err);
 
-<<<<<<< HEAD
-        if(callback){
-            args = new callback_args(context, callback, user_args, src, dst, req, src_size);
-=======
         if (callback) {
             args = new callback_args(context, callback, user_args, src, dst,
                     req, src_size);
->>>>>>> 7fcfdc92
         }
     }
 
@@ -367,12 +247,7 @@
         msg << "Transfer canceled because the gsiftp performance marker timeout of "
             << args->timeout_value
             << " seconds has been exceeded, or all performance markers during that period indicated zero bytes transferred";
-<<<<<<< HEAD
-        args->req->cancel_operation_async(gfal_gridftp_scope_filecopy(),
-                                          msg.str());
-=======
         args->req->cancel_operation_async(GFAL_GRIDFTP_SCOPE_FILECOPY, msg.str());
->>>>>>> 7fcfdc92
 
         return NULL;
     }
@@ -383,25 +258,6 @@
             delete args;
         }
     }
-<<<<<<< HEAD
-    struct callback_args{
-        callback_args(gfal2_context_t context, const gfalt_monitor_func mcallback, gpointer muser_args,
-                      const char* msrc, const char* mdst, GridFTP_Request_state* mreq, size_t src_size) :
-            callback(mcallback),
-            user_args(muser_args),
-            req(mreq),
-            src(msrc),
-            dst(mdst),
-            start_time(time(NULL)),
-            timeout_value(gfal2_get_opt_integer_with_default(context, GRIDFTP_CONFIG_GROUP,
-                                                             gridftp_perf_marker_timeout_config, 180)),
-            timeout_time(time(NULL) + timeout_value),
-            timer_pthread()
-        {
-            Glib::RWLock::ReaderLock l (req->mux_req_state);
-            globus_gass_copy_register_performance_cb(req->sess->get_gass_handle(), gsiftp_rd3p_callback, (gpointer) this);
-=======
->>>>>>> 7fcfdc92
 
     struct callback_args {
         callback_args(gfal2_context_t context,
@@ -450,11 +306,7 @@
         time_t timeout_time;
         pthread_t timer_pthread;
         globus_off_t source_size;
-<<<<<<< HEAD
-    } *args;
-=======
     }*args;
->>>>>>> 7fcfdc92
 };
 
 
@@ -477,13 +329,6 @@
     // If throughput != 0, or the file has been already sent, reset timer callback
     // [LCGUTIL-440] Some endpoints calculate the checksum before closing, so we will
     //               get throughput = 0 for a while, and the transfer should not fail
-<<<<<<< HEAD
-    if (throughput != 0.0 || (args->source_size > 0 && args->source_size <= total_bytes )) {
-        GridFTP_Request_state* req = args->req;
-        Glib::RWLock::ReaderLock l (req->mux_req_state);
-        if(args->timeout_value > 0){
-            gfal_log(GFAL_VERBOSE_TRACE, "Performance marker received, re-arm timer");
-=======
     if (throughput != 0.0
             || (args->source_size > 0 && args->source_size <= total_bytes)) {
         GridFTPRequestState* req = args->req;
@@ -491,7 +336,6 @@
         if (args->timeout_value > 0) {
             gfal_log(GFAL_VERBOSE_TRACE,
                     "Performance marker received, re-arm timer");
->>>>>>> 7fcfdc92
             args->timeout_time = time(NULL) + args->timeout_value;
         }
     }
@@ -502,30 +346,6 @@
     }
 }
 
-<<<<<<< HEAD
-static void gridftp_do_copy(GridftpModule* module, GridFTPFactoryInterface* factory,
-        gfalt_params_t params,
-        const char* src, const char* dst,
-        GridFTP_Request_state& req, time_t timeout)
-{
-    /*
-    This will not work with Castor
-    struct stat src_stat;
-
-    try {
-        module->stat(src, &src_stat);
-    }
-    catch (...) {
-        src_stat.st_size = 0;
-    }
-    */
-
-    GridFTP_session* sess = req.sess.get();
-
-    std::auto_ptr<Gass_attr_handler>  gass_attr_src(sess->generate_gass_copy_attr());
-    std::auto_ptr<Gass_attr_handler>  gass_attr_dst(sess->generate_gass_copy_attr());
-    Callback_handler callback_handler(factory->get_handle(), params, &req, src, dst, 0);
-=======
 
 static
 void gridftp_do_copy(GridFTPModule* module, GridFTPFactory* factory,
@@ -550,7 +370,6 @@
     Gass_attr_handler gass_attr_dst(sess->get_op_attr_ftp());
     CallbackHandler callback_handler(factory->get_handle(), params, &req, src,
             dst, 0);
->>>>>>> 7fcfdc92
 
     req.start();
     gfal_log(GFAL_VERBOSE_TRACE,
@@ -566,12 +385,6 @@
     req.wait_callback(GFAL_GRIDFTP_SCOPE_FILECOPY, timeout);
 }
 
-<<<<<<< HEAD
-static int gridftp_filecopy_copy_file_internal(GridftpModule* module,
-        GridFTPFactoryInterface * factory, gfalt_params_t params, const char* src, const char* dst)
-{
-    GError * tmp_err=NULL;
-=======
 
 static
 int gridftp_filecopy_copy_file_internal(GridFTPModule* module,
@@ -579,7 +392,6 @@
         const char* dst)
 {
     GError * tmp_err = NULL;
->>>>>>> 7fcfdc92
 
     const time_t timeout = gfalt_get_timeout(params, &tmp_err);
     Gfal::gerror_to_cpp(&tmp_err);
@@ -595,36 +407,20 @@
             gridftp_create_parent_copy(module, params, dst);
     }
 
-<<<<<<< HEAD
-    if( gfalt_get_strict_copy_mode(params, NULL) == false) {
-        // If 1, the destination was deleted. So the parent directory is there!
-        if (gridftp_filecopy_delete_existing(module, params, dst) == 0)
-            gridftp_create_parent_copy(module, params, dst);
-    }
-
-    GridFTP_Request_state req(factory->gfal_globus_ftp_take_handle(gridftp_hostname_from_url(src)),
-                              true, GRIDFTP_REQUEST_GASS);
-    GridFTP_session* sess = req.sess.get();
-=======
     GridFTPRequestState req(
             factory->gfal_globus_ftp_take_handle(
                     gridftp_hostname_from_url(src)), true,
             GRIDFTP_REQUEST_GASS);
     GridFTPSession* sess = req.sess.get();
->>>>>>> 7fcfdc92
 
     sess->set_nb_stream(nbstream);
     gfal_log(GFAL_VERBOSE_TRACE,
             "   [GridFTPFileCopyModule::filecopy] setup gsiftp number of streams to %d",
             nbstream);
     sess->set_tcp_buffer_size(tcp_buffer_size);
-<<<<<<< HEAD
-    gfal_log(GFAL_VERBOSE_TRACE, "   [GridFTPFileCopyModule::filecopy] setup gsiftp buffer size to %d", tcp_buffer_size);
-=======
     gfal_log(GFAL_VERBOSE_TRACE,
             "   [GridFTPFileCopyModule::filecopy] setup gsiftp buffer size to %d",
             tcp_buffer_size);
->>>>>>> 7fcfdc92
 
     gboolean enable_udt_transfers = gfal2_get_opt_boolean(factory->get_handle(),
     GRIDFTP_CONFIG_GROUP, gridftp_enable_udt, NULL);
@@ -785,14 +581,6 @@
             }
         }
         catch (const Glib::Error &e) {
-<<<<<<< HEAD
-            throw Gfal::TransferException(e.domain(), e.what(), e.code(), GFALT_ERROR_SOURCE);
-        }
-        catch (...) {
-            throw Gfal::TransferException(gfal_gsiftp_domain(),
-                              "Undefined Exception catched while getting the source checksum!!",
-                              EIO, GFALT_ERROR_SOURCE);
-=======
             throw Gfal::TransferException(e.domain(), e.what(), e.code(),
                     GFALT_ERROR_SOURCE);
         }
@@ -800,23 +588,12 @@
             throw Gfal::TransferException(GFAL_GRIDFTP_DOMAIN_GSIFTP,
                     "Undefined Exception caught while getting the source checksum!!",
                     EIO, GFALT_ERROR_SOURCE);
->>>>>>> 7fcfdc92
         }
     }
 
     // Transfer
     GError* transfer_error = NULL;
     {
-<<<<<<< HEAD
-        plugin_trigger_event(params, gfal_gsiftp_domain(), GFAL_EVENT_NONE,
-                             GFAL_EVENT_TRANSFER_ENTER,
-                             "(%s) %s => (%s) %s",
-                             returnHostname(src).c_str(), src,
-                             returnHostname(dst).c_str(), dst);
-        try {
-            gridftp_filecopy_copy_file_internal(this, _handle_factory, params,
-                                                src, dst);
-=======
         plugin_trigger_event(params, GFAL_GRIDFTP_DOMAIN_GSIFTP, GFAL_EVENT_NONE,
                 GFAL_EVENT_TRANSFER_ENTER, "(%s) %s => (%s) %s",
                 return_hostname(src, use_ipv6).c_str(), src,
@@ -824,20 +601,12 @@
         try {
             gridftp_filecopy_copy_file_internal(this, _handle_factory, params,
                     src, dst);
->>>>>>> 7fcfdc92
         }
         catch (Gfal::TransferException & e) {
             throw;
         }
         catch (Glib::Error & e) {
             autoCleanFileCopy(params, transfer_error, dst);
-<<<<<<< HEAD
-            throw Gfal::TransferException(e.domain(), e.what(), e.code(), GFALT_ERROR_TRANSFER);
-        }
-        catch (std::exception & e) {
-            autoCleanFileCopy(params, transfer_error, dst);
-            throw Gfal::TransferException(gfal_gsiftp_domain(), e.what(), EIO, GFALT_ERROR_TRANSFER, "UNEXPECTED");
-=======
             throw Gfal::TransferException(e.domain(), e.what(), e.code(),
                     GFALT_ERROR_TRANSFER);
         }
@@ -845,22 +614,11 @@
             autoCleanFileCopy(params, transfer_error, dst);
             throw Gfal::TransferException(GFAL_GRIDFTP_DOMAIN_GSIFTP, e.what(), EIO,
                     GFALT_ERROR_TRANSFER, "UNEXPECTED");
->>>>>>> 7fcfdc92
         }
         catch (...) {
             autoCleanFileCopy(params, transfer_error, dst);
             throw;
         }
-<<<<<<< HEAD
-
-        plugin_trigger_event(params, gfal_gsiftp_domain(), GFAL_EVENT_NONE,
-                             GFAL_EVENT_TRANSFER_EXIT,
-                             "(%s) %s => (%s) %s",
-                             returnHostname(src).c_str(), src,
-                             returnHostname(dst).c_str(), dst);
-    }
-
-=======
 
         plugin_trigger_event(params, GFAL_GRIDFTP_DOMAIN_GSIFTP, GFAL_EVENT_NONE,
                 GFAL_EVENT_TRANSFER_EXIT, "(%s) %s => (%s) %s",
@@ -868,7 +626,6 @@
                 return_hostname(dst, use_ipv6).c_str(), dst);
     }
 
->>>>>>> 7fcfdc92
     // Validate destination checksum
     if (checksum_check) {
         plugin_trigger_event(params, GFAL_GRIDFTP_DOMAIN_GSIFTP,
@@ -876,17 +633,6 @@
                 checksum_type);
 
         try {
-<<<<<<< HEAD
-            checksum(dst, checksum_type, checksum_dst, sizeof(checksum_dst), 0, 0);
-            gridftp_checksum_transfer_verify(checksum_src, checksum_dst,
-                                             checksum_user_defined);
-        }
-        catch (Glib::Error & e) {
-            throw Gfal::TransferException(e.domain(), e.what(), e.code(), GFALT_ERROR_TRANSFER, GFALT_ERROR_CHECKSUM);
-        }
-        catch (...) {
-            throw Gfal::TransferException(gfal_gsiftp_domain(), "Unexpected exception", EIO, GFALT_ERROR_TRANSFER);
-=======
             checksum(dst, checksum_type, checksum_dst, sizeof(checksum_dst), 0,
                     0);
             gridftp_checksum_transfer_verify(checksum_src, checksum_dst,
@@ -899,7 +645,6 @@
         catch (...) {
             throw Gfal::TransferException(GFAL_GRIDFTP_DOMAIN_GSIFTP,
                     "Unexpected exception", EIO, GFALT_ERROR_TRANSFER);
->>>>>>> 7fcfdc92
         }
 
         plugin_trigger_event(params, GFAL_GRIDFTP_DOMAIN_GSIFTP,
