--- conflicted
+++ resolved
@@ -28,19 +28,6 @@
     GridFTPRequestState req(sess, own_session); // get connection session
     GridFTPOperationCanceler canceler(context, &req);
 
-<<<<<<< HEAD
-    req->start();
-	globus_result_t res = globus_ftp_client_delete(
-				req->sess->get_ftp_handle(),
-				path,
-				req->sess->get_op_attr_ftp(),
-				globus_basic_client_callback,
-				req.get());
-    gfal_globus_check_result(gfal_gridftp_scope_unlink(), res);
-	// wait for answer
-    req->wait_callback(gfal_gridftp_scope_unlink());
-	gfal_log(GFAL_VERBOSE_TRACE," <- [GridftpModule::unlink] ");		
-=======
     req.start();
     globus_result_t res = globus_ftp_client_delete(req.sess->get_ftp_handle(),
             path, req.sess->get_op_attr_ftp(), globus_basic_client_callback,
@@ -49,7 +36,6 @@
     // wait for answer
     req.wait_callback(GFAL_GRIDFTP_SCOPE_UNLINK);
     gfal_log(GFAL_VERBOSE_TRACE, " <- [GridFTPModule::unlink] ");
->>>>>>> 7fcfdc92
 }
 
 
