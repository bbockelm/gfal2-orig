#ifndef GRIDFTPWRAPPER_H
#define GRIDFTPWRAPPER_H
/*
 *
 * Licensed under the Apache License, Version 2.0 (the "License");
 * you may not use this file except in compliance with the License.
 * You may obtain a copy of the License at
 *
 *     http://www.apache.org/licenses/LICENSE-2.0
 *
 * Unless required by applicable law or agreed to in writing, software
 * distributed under the License is distributed on an "AS IS" BASIS,
 * WITHOUT WARRANTIES OR CONDITIONS OF ANY KIND, either express or implied.
 * See the License for the specific language governing permissions and
 * limitations under the License.
 */

#include <gfal_api.h>
#include <exceptions/gfalcoreexception.hpp>
#include <time_utils.h>

#include <ctime>
#include <algorithm>
#include <memory>

#include <glib.h>
#include <glibmm.h>

#include <globus_ftp_client.h>
#include <globus_gass_copy.h>


// Forward declarations
class GridFTPFactory;
class GridFTPSessionHandler;
class GridFTPSessionHandler;
class GridFTPRequestState;
class GridFTPStreamState;


enum GridFTPRequestStatus {
    GRIDFTP_REQUEST_NOT_LAUNCHED,
    GRIDFTP_REQUEST_RUNNING,
    GRIDFTP_REQUEST_FINISHED,
};

enum GridFTPRequestType {
    GRIDFTP_REQUEST_GASS, GRIDFTP_REQUEST_FTP
};

<<<<<<< HEAD
struct GridFTPStreamState : public GridFTPRequestState {
 protected:
    off_t offset; // file offset in the stream
    off_t buffer_size; // buffer size
	bool eof;     // end of file reached
	bool expect_eof; // true for partial reads, false for streamed reads
    GridFTPRequestStatus stream_status;
    Glib::Mutex mux_stream_callback;
    Glib::Cond  cond_stream_callback;
=======
>>>>>>> 27931bdf


class GridFTPRequestState {
 public:
    GridFTPRequestState(GridFTPSessionHandler * s, GridFTPRequestType request_type = GRIDFTP_REQUEST_FTP);
	virtual ~GridFTPRequestState();

	void wait(const Glib::Quark &scope, time_t timeout = -1);
	void cancel(const Glib::Quark &scope, const std::string& msg);

<<<<<<< HEAD
	GridFTPStreamState(GridFTPSession * s, bool own_session=true) : GridFTPRequestState(s, own_session) {
		offset = 0;
		buffer_size = 0;
		eof = false;
		expect_eof = false;
        stream_status = GRIDFTP_REQUEST_NOT_LAUNCHED;
	}
=======
	GridFTPSessionHandler* handler;
	GridFTPRequestType request_type;
>>>>>>> 27931bdf

    globus_mutex_t lock;
    globus_cond_t cond;
    Gfal::CoreException* error;
    bool done;

<<<<<<< HEAD
	bool finished()
    {
        Glib::Mutex::Lock locker(internal_lock);
        return (stream_status == GRIDFTP_REQUEST_FINISHED);
    }

    inline bool is_eof(void)
    {
        Glib::Mutex::Lock locker(internal_lock);
        return eof;
    }

    inline void set_eof(bool end)
    {
        Glib::Mutex::Lock locker(internal_lock);
        eof = end;
    }

    inline off_t get_offset(void)
    {
        Glib::Mutex::Lock locker(internal_lock);
        return offset;
    }

    void set_offset(off_t off)
    {
        Glib::Mutex::Lock locker(internal_lock);
        offset = off;
    }

    void increase_offset(off_t diff)
    {
        Glib::Mutex::Lock locker(internal_lock);
        offset += diff;
    }

    void set_buffer_size(off_t size)
    {
        buffer_size = size;
    }

    off_t get_buffer_size()
    {
        return buffer_size;
    }

    void set_expect_eof(bool expect)
    {
        expect_eof = expect;
    }

    bool get_expect_eof()
    {
        return expect_eof;
    }

    GridFTPRequestStatus get_stream_status(void)
    {
        Glib::Mutex::Lock locker(internal_lock);
        return stream_status;
    }

    void set_stream_status(const GridFTPRequestStatus & st)
    {
        Glib::Mutex::Lock locker(internal_lock);
        stream_status = st;
    }

    void poll_callback_stream(const Glib::Quark & scope);
    void wait_callback_stream(const Glib::Quark & scope);

    friend void gfal_griftp_stream_read_callback(void *user_arg,
            globus_ftp_client_handle_t *handle, globus_object_t *error,
            globus_byte_t *buffer, globus_size_t length, globus_off_t offset,
            globus_bool_t eof);
    friend void gfal_griftp_stream_write_callback(void *user_arg,
            globus_ftp_client_handle_t *handle, globus_object_t *error,
            globus_byte_t *buffer, globus_size_t length, globus_off_t offset,
            globus_bool_t eof);
=======
    time_t default_timeout;
>>>>>>> 27931bdf
};

class GridFTPStreamState: public GridFTPRequestState {
public:
    off_t offset;    // file offset in the stream
    globus_size_t buffer_size;
	bool eof;        // end of file reached
	bool expect_eof; // true for partial reads, false for streamed reads

	GridFTPStreamState(GridFTPSessionHandler * s);
    virtual ~GridFTPStreamState();
};


struct GassCopyAttrHandler {
    GassCopyAttrHandler(globus_ftp_client_operationattr_t* ftp_operation_attr);
    ~GassCopyAttrHandler();
    globus_gass_copy_attr_t attr_gass;
    globus_ftp_client_operationattr_t operation_attr_ftp_for_gass;
};


class GridFTPSession {
public:
    GridFTPSession(const std::string& hostname);
    ~GridFTPSession();

    std::string hostname;

    globus_ftp_client_handle_t handle_ftp;
    globus_ftp_client_plugin_t debug_ftp_plugin;
    globus_ftp_client_handleattr_t attr_handle;
    globus_ftp_client_operationattr_t operation_attr_ftp;
    globus_gass_copy_handle_t gass_handle;
    globus_gass_copy_handleattr_t gass_handle_attr;
    globus_ftp_control_dcau_t dcau_control;

    // options
    globus_ftp_control_parallelism_t parallelism;
    globus_ftp_control_mode_t mode;
    globus_ftp_control_tcpbuffer_t tcp_buffer_size;

    // Handy option setters
    void set_gridftpv2(bool v2);
    void set_ipv6(bool ipv6);
    void set_udt(bool udt);
    void set_dcau(bool dcau);
    void set_delayed_pass(bool enable);
    void set_nb_streams(unsigned int nbstreams);
    void set_tcp_buffer_size(guint64 tcp_buffer_size);
};


class GridFTPSessionHandler {
public:
    GridFTPSessionHandler(GridFTPFactory* f, const std::string &uri);
    ~GridFTPSessionHandler();

    globus_ftp_client_handle_t* get_ftp_client_handle();
    globus_gass_copy_handle_t* get_gass_copy_handle();
    globus_ftp_client_operationattr_t* get_ftp_client_operationattr();
    globus_gass_copy_handleattr_t* get_gass_copy_handleattr();
    globus_ftp_client_handleattr_t* get_ftp_client_handleattr();

    GridFTPFactory* get_factory();

    void disable_reuse();

    GridFTPSession* session;

private:
    bool _isDirty;

    GridFTPFactory* factory;
    std::string hostname;
};


class GridFTPFactory {
public:
    GridFTPFactory(gfal2_context_t handle);
    ~GridFTPFactory();

    /** Get a suitable session, new or reused
     **/
    GridFTPSession* get_session(const std::string &hostname);

    /** Release the session, and close it if should not be reused
     * If destroy is true, the session will NOT be reused even if session reuse is configured
     **/
    void release_session(GridFTPSession* h, bool destroy = false);

    gfal2_context_t get_gfal2_context();

private:
    gfal2_context_t gfal2_context;
    // session re-use management
    bool session_reuse;
    unsigned int size_cache;
    // session cache
    std::multimap<std::string, GridFTPSession*> session_cache;
    Glib::Mutex mux_cache;

    void recycle_session(GridFTPSession* sess);
    void clear_cache();
    GridFTPSession* get_recycled_handle(const std::string &hostname);
    GridFTPSession* get_new_handle(const std::string &hostname);
};


void globus_ftp_client_done_callback(void * user_arg,
        globus_ftp_client_handle_t * handle, globus_object_t * error);

void globus_gass_client_done_callback(
        void * callback_arg,
        globus_gass_copy_handle_t * handle,
        globus_object_t * error);

// do atomic read operation from globus async call
ssize_t gridftp_read_stream(const Glib::Quark & scope,
        GridFTPStreamState* stream, void* buffer, size_t s_read,
        bool expect_eof);

// do atomic write operation from globus async call
ssize_t gridftp_write_stream(const Glib::Quark & scope,
        GridFTPStreamState* stream, const void* buffer, size_t s_write,
        bool eof);


// return 0 if no error, or return errno and set the error string properly
// error allocation is dynamic
int gfal_globus_error_convert(globus_object_t * error, char ** str_error);

// throw Glib::Error if error associated with this result
void gfal_globus_check_result(const Glib::Quark & scope, globus_result_t res);

void gfal_globus_set_credentials(gfal2_context_t, globus_ftp_client_operationattr_t*);

void gfal_globus_set_credentials(const char* ucert, const char* ukey, globus_ftp_client_operationattr_t*);

#endif /* GRIDFTPWRAPPER_H */<|MERGE_RESOLUTION|>--- conflicted
+++ resolved
@@ -48,18 +48,6 @@
     GRIDFTP_REQUEST_GASS, GRIDFTP_REQUEST_FTP
 };
 
-<<<<<<< HEAD
-struct GridFTPStreamState : public GridFTPRequestState {
- protected:
-    off_t offset; // file offset in the stream
-    off_t buffer_size; // buffer size
-	bool eof;     // end of file reached
-	bool expect_eof; // true for partial reads, false for streamed reads
-    GridFTPRequestStatus stream_status;
-    Glib::Mutex mux_stream_callback;
-    Glib::Cond  cond_stream_callback;
-=======
->>>>>>> 27931bdf
 
 
 class GridFTPRequestState {
@@ -70,107 +58,15 @@
 	void wait(const Glib::Quark &scope, time_t timeout = -1);
 	void cancel(const Glib::Quark &scope, const std::string& msg);
 
-<<<<<<< HEAD
-	GridFTPStreamState(GridFTPSession * s, bool own_session=true) : GridFTPRequestState(s, own_session) {
-		offset = 0;
-		buffer_size = 0;
-		eof = false;
-		expect_eof = false;
-        stream_status = GRIDFTP_REQUEST_NOT_LAUNCHED;
-	}
-=======
 	GridFTPSessionHandler* handler;
 	GridFTPRequestType request_type;
->>>>>>> 27931bdf
 
     globus_mutex_t lock;
     globus_cond_t cond;
     Gfal::CoreException* error;
     bool done;
 
-<<<<<<< HEAD
-	bool finished()
-    {
-        Glib::Mutex::Lock locker(internal_lock);
-        return (stream_status == GRIDFTP_REQUEST_FINISHED);
-    }
-
-    inline bool is_eof(void)
-    {
-        Glib::Mutex::Lock locker(internal_lock);
-        return eof;
-    }
-
-    inline void set_eof(bool end)
-    {
-        Glib::Mutex::Lock locker(internal_lock);
-        eof = end;
-    }
-
-    inline off_t get_offset(void)
-    {
-        Glib::Mutex::Lock locker(internal_lock);
-        return offset;
-    }
-
-    void set_offset(off_t off)
-    {
-        Glib::Mutex::Lock locker(internal_lock);
-        offset = off;
-    }
-
-    void increase_offset(off_t diff)
-    {
-        Glib::Mutex::Lock locker(internal_lock);
-        offset += diff;
-    }
-
-    void set_buffer_size(off_t size)
-    {
-        buffer_size = size;
-    }
-
-    off_t get_buffer_size()
-    {
-        return buffer_size;
-    }
-
-    void set_expect_eof(bool expect)
-    {
-        expect_eof = expect;
-    }
-
-    bool get_expect_eof()
-    {
-        return expect_eof;
-    }
-
-    GridFTPRequestStatus get_stream_status(void)
-    {
-        Glib::Mutex::Lock locker(internal_lock);
-        return stream_status;
-    }
-
-    void set_stream_status(const GridFTPRequestStatus & st)
-    {
-        Glib::Mutex::Lock locker(internal_lock);
-        stream_status = st;
-    }
-
-    void poll_callback_stream(const Glib::Quark & scope);
-    void wait_callback_stream(const Glib::Quark & scope);
-
-    friend void gfal_griftp_stream_read_callback(void *user_arg,
-            globus_ftp_client_handle_t *handle, globus_object_t *error,
-            globus_byte_t *buffer, globus_size_t length, globus_off_t offset,
-            globus_bool_t eof);
-    friend void gfal_griftp_stream_write_callback(void *user_arg,
-            globus_ftp_client_handle_t *handle, globus_object_t *error,
-            globus_byte_t *buffer, globus_size_t length, globus_off_t offset,
-            globus_bool_t eof);
-=======
     time_t default_timeout;
->>>>>>> 27931bdf
 };
 
 class GridFTPStreamState: public GridFTPRequestState {
