#include "gridftp_filecopy.h"
#include "gridftpwrapper.h"
#include "gridftp_namespace.h"
#include "gridftp_plugin.h"

#include <globus_ftp_client_throughput_plugin.h>
#include <checksums/checksums.h>

extern const char * gridftp_enable_udt;

static const Glib::Quark GSIFTP_BULK_DOMAIN("GridFTP::Filecopy");


struct GridFTPBulkData {
    GridFTPBulkData(size_t nbfiles) :
            srcs(NULL), dsts(NULL), checksums(nbfiles),
            errn(new int[nbfiles]), fsize(new off_t[nbfiles]),
            index(0), nbfiles(nbfiles), started(new bool[nbfiles]),
            params(NULL), error(NULL), done(false)
    {
        for (size_t i = 0; i < nbfiles; ++i) {
            started[i] = false;
            errn[i] = 0;
            fsize[i] = 0;
        }
        globus_mutex_init(&lock, GLOBUS_NULL);
        globus_cond_init(&cond, GLOBUS_NULL);
    }

    ~GridFTPBulkData() {
        delete [] started;
        delete [] errn;
        delete [] fsize;
        if (error)
            globus_object_free(error);
    }

    const char* const* srcs;
    const char* const* dsts;
    std::vector<std::string> checksums;
    int* errn;
    off_t* fsize;

    size_t index, nbfiles;
    bool *started;

    gfalt_params_t params;

    globus_mutex_t lock;
    globus_cond_t cond;
    globus_object_t* error;
    bool done;
<<<<<<< HEAD
};


struct GridFTPBulkPerformance {
    std::string source, destination;
    gfalt_params_t params;
    bool ipv6;
    gfalt_monitor_func monitor_func;
    void* monitor_data;
    time_t start_time;

    globus_ftp_client_plugin_t* plugin;
};


=======
};


struct GridFTPBulkPerformance {
    std::string source, destination;
    gfalt_params_t params;
    bool ipv6;
    gfalt_monitor_func monitor_func;
    void* monitor_data;
    time_t start_time;

    globus_ftp_client_plugin_t* plugin;
};


>>>>>>> 27931bdf
// Called by Globus when done
static void gridftp_done_callback(void * user_arg, globus_ftp_client_handle_t * handle,
        globus_object_t * err)
{
    GridFTPBulkData* data = static_cast<GridFTPBulkData*>(user_arg);

    if (err) {
        data->error = globus_object_copy(err);
    }
    else {
        for (size_t i = 0; i < data->nbfiles; ++i) {
            if (data->started[i]) {
                plugin_trigger_event(data->params, GSIFTP_BULK_DOMAIN, GFAL_EVENT_NONE,
                        GFAL_EVENT_TRANSFER_EXIT,
                        "Done %s => %s", data->srcs[i], data->dsts[i]);
            }
        }
    }

    globus_mutex_lock(&data->lock);
    data->done = true;
    globus_cond_signal(&data->cond);
    globus_mutex_unlock(&data->lock);
}


// Called by Globus when ready for a new pair
static void gridftp_pipeline_callback(globus_ftp_client_handle_t * handle, char ** source_url,
        char ** dest_url, void * user_arg)
{
    GridFTPBulkData* data = static_cast<GridFTPBulkData*>(user_arg);

    // Next
    data->index++;

    // Skip pairs marked as failed
    while (data->index < data->nbfiles && data->errn[data->index]) {
        gfal_log(GFAL_VERBOSE_DEBUG,
                "Skipping pair %d as marked failed with %d", data->index,
                data->errn[data->index]);
        data->index++;
    }

    // Return next pair
    if (data->index < data->nbfiles) {
        *source_url = (char*)data->srcs[data->index];
        *dest_url = (char*)data->dsts[data->index];
        data->started[data->index] = true;

        gfal_log(GFAL_VERBOSE_VERBOSE, "Providing pair %s => %s", *source_url, *dest_url);
    }
    else {
        *source_url = NULL;
        *dest_url = NULL;

        gfal_log(GFAL_VERBOSE_VERBOSE, "No more pairs to give");
    }
}


static
void gridftp_bulk_cancel(gfal2_context_t context, void* userdata)
{
    globus_ftp_client_handle_t* ftp_handle = static_cast<globus_ftp_client_handle_t*>(userdata);
    globus_ftp_client_abort(ftp_handle);
}


static void gridftp_bulk_begin_cb(void * user_specific,
        globus_ftp_client_handle_t * handle,
        const char * source_url,
        const char * dest_url)
{
    GridFTPBulkPerformance* original = static_cast<GridFTPBulkPerformance*>(user_specific);
    GridFTPBulkPerformance* pd;
    globus_ftp_client_throughput_plugin_get_user_specific(original->plugin, (void**)(&pd));

    pd->source = source_url;
    pd->destination = dest_url;
    pd->start_time = time(NULL);

    plugin_trigger_event(pd->params, GSIFTP_BULK_DOMAIN, GFAL_EVENT_NONE,
            GFAL_EVENT_TRANSFER_ENTER,
            "(%s) %s => (%s) %s",
            return_hostname(source_url, pd->ipv6).c_str(), source_url,
            return_hostname(dest_url, pd->ipv6).c_str(), dest_url);
}


static
void gridftp_bulk_throughput_cb(void *user_specific,
        globus_ftp_client_handle_t *handle, globus_off_t bytes,
        float instantaneous_throughput, float avg_throughput)
{
    GridFTPBulkPerformance* original = static_cast<GridFTPBulkPerformance*>(user_specific);
    GridFTPBulkPerformance* pd;
    globus_ftp_client_throughput_plugin_get_user_specific(original->plugin, (void**)(&pd));

    if (pd->monitor_func) {
        gfalt_hook_transfer_plugin_t hook;
        hook.bytes_transfered = bytes;
        hook.average_baudrate = (size_t) avg_throughput;
        hook.instant_baudrate = (size_t) instantaneous_throughput;
        hook.transfer_time = (time(NULL) - pd->start_time);

        gfalt_transfer_status_t state = gfalt_transfer_status_create(&hook);
        pd->monitor_func(state, pd->source.c_str(), pd->destination.c_str(), pd->monitor_data);
        gfalt_transfer_status_delete(state);
    }
}


static
void gridftp_bulk_complete_cb(void * user_specific,
        globus_ftp_client_handle_t * handle, globus_bool_t success)
{
    GridFTPBulkPerformance* original = static_cast<GridFTPBulkPerformance*>(user_specific);
    GridFTPBulkPerformance* pd;
    globus_ftp_client_throughput_plugin_get_user_specific(original->plugin, (void**)(&pd));
}


static
void* gridftp_bulk_copy_perf_cb(void * user_specific)
{
    GridFTPBulkPerformance* pd = static_cast<GridFTPBulkPerformance*>(user_specific);
    return new GridFTPBulkPerformance(*pd);
}


static
void gridftp_bulk_destroy_perf_cb(void * user_specific)
{
    GridFTPBulkPerformance* pd = static_cast<GridFTPBulkPerformance*>(user_specific);
    delete pd;
}


static
int gridftp_pipeline_transfer(plugin_handle plugin_data,
        gfal2_context_t context, bool udt, GridFTPBulkData* pairs, GError** op_error)
{
    GridFTPModule* gsiftp = static_cast<GridFTPModule*>(plugin_data);
    GridFTPSessionHandler handler(gsiftp->get_session_factory(), pairs->srcs[0]);

    globus_ftp_client_plugin_t throughput_plugin;
    globus_ftp_client_handle_t ftp_handle;
    globus_ftp_client_operationattr_t ftp_operation_attr;
    globus_ftp_client_handleattr_t* ftp_handle_attr = handler.get_ftp_client_handleattr();

    // First viable pair goes with the globus call
    pairs->index = 0;
    while (pairs->index < pairs->nbfiles && pairs->errn[pairs->index])
        pairs->index++;
    if (pairs->index >= pairs->nbfiles)
        return 0;

    pairs->started[pairs->index] = true;

    GridFTPBulkPerformance perf;
    perf.params = pairs->params;
<<<<<<< HEAD
    perf.ipv6 = gfal2_get_opt_boolean_with_default(context, GRIDFTP_CONFIG_GROUP, gridftp_ipv6_config, false);
=======
    perf.ipv6 = gfal2_get_opt_boolean_with_default(context, GRIDFTP_CONFIG_GROUP, GRIDFTP_CONFIG_IPV6, false);
>>>>>>> 27931bdf
    perf.monitor_func = gfalt_get_monitor_callback(pairs->params, NULL);
    perf.monitor_data = gfalt_get_user_data(pairs->params, NULL);
    perf.plugin = &throughput_plugin;

    globus_ftp_client_throughput_plugin_init(&throughput_plugin,
            gridftp_bulk_begin_cb, NULL, gridftp_bulk_throughput_cb, gridftp_bulk_complete_cb,
            &perf);
    globus_ftp_client_throughput_plugin_set_copy_destroy(&throughput_plugin,
            gridftp_bulk_copy_perf_cb, gridftp_bulk_destroy_perf_cb);
    globus_ftp_client_handleattr_add_plugin(ftp_handle_attr, &throughput_plugin);

    globus_ftp_client_handleattr_set_pipeline(ftp_handle_attr, 0, gridftp_pipeline_callback, pairs);
    globus_ftp_client_handle_init(&ftp_handle, ftp_handle_attr);
    globus_ftp_client_operationattr_init(&ftp_operation_attr);
    globus_ftp_client_operationattr_copy(&ftp_operation_attr, handler.get_ftp_client_operationattr());
    globus_ftp_client_operationattr_set_mode(&ftp_operation_attr, GLOBUS_FTP_CONTROL_MODE_EXTENDED_BLOCK);
    globus_ftp_client_operationattr_set_delayed_pasv(&ftp_operation_attr, GLOBUS_FALSE);

    if (udt)
        globus_ftp_client_operationattr_set_net_stack(&ftp_operation_attr, "udt");
    else
        globus_ftp_client_operationattr_set_net_stack(&ftp_operation_attr, "default");

    int nbstreams = gfalt_get_nbstreams(pairs->params, NULL);
    guint64 buffer_size = gfalt_get_tcp_buffer_size(pairs->params, NULL);
    globus_ftp_control_parallelism_t parallelism;
    globus_ftp_control_tcpbuffer_t tcp_buffer_size;

    if (nbstreams > 1) {
        parallelism.fixed.size = nbstreams;
        parallelism.mode = GLOBUS_FTP_CONTROL_PARALLELISM_FIXED;
        globus_ftp_client_operationattr_set_mode(&ftp_operation_attr, GLOBUS_FTP_CONTROL_MODE_EXTENDED_BLOCK);
        globus_ftp_client_operationattr_set_parallelism(&ftp_operation_attr, &parallelism);
    }
    if (buffer_size > 0) {
        tcp_buffer_size.mode = GLOBUS_FTP_CONTROL_TCPBUFFER_FIXED;
        tcp_buffer_size.fixed.size = buffer_size;
        globus_ftp_client_operationattr_set_tcp_buffer(&ftp_operation_attr, &tcp_buffer_size);
    }


    gfal_cancel_token_t cancel_token;
    cancel_token = gfal2_register_cancel_callback(context, gridftp_bulk_cancel, ftp_handle);

    int res = 0;
    try {
        globus_result_t globus_return;

        globus_return = globus_ftp_client_third_party_transfer(&ftp_handle,
                pairs->srcs[pairs->index], &ftp_operation_attr,
                pairs->dsts[pairs->index], &ftp_operation_attr,
                GLOBUS_NULL, gridftp_done_callback, pairs);
        gfal_globus_check_result("gridftp_bulk_copy", globus_return);

        globus_mutex_lock(&pairs->lock);

        guint64 timeout = gfalt_get_timeout(pairs->params, NULL);
        globus_abstime_t timeout_expires;
        GlobusTimeAbstimeGetCurrent(timeout_expires);
        timeout_expires.tv_sec += timeout;

        int wait_ret = 0;
        while (!pairs->done && wait_ret != ETIMEDOUT) {
            if (timeout > 0)
                wait_ret = globus_cond_timedwait(&pairs->cond, &pairs->lock, &timeout_expires);
            else
                wait_ret = globus_cond_wait(&pairs->cond, &pairs->lock);
        }
        globus_mutex_unlock(&pairs->lock);

        if (pairs->error) {
            char *err_buffer;
            int err_code = gfal_globus_error_convert(pairs->error, &err_buffer);
            if (err_code) {
                gfal_log(GFAL_VERBOSE_VERBOSE, "Bulk transfer failed with %s", err_buffer);
                gfal2_set_error(op_error, GSIFTP_BULK_DOMAIN, err_code, __func__, "%s", err_buffer);
                res = -1;
                g_free(err_buffer);
            }
        }
        else if (wait_ret == ETIMEDOUT) {
            gfal2_set_error(op_error, GSIFTP_BULK_DOMAIN, ETIMEDOUT, __func__, "Transfer timed out");
            res = -1;
        }
    }
    catch (const Gfal::CoreException& e) {
        gfal_log(GFAL_VERBOSE_NORMAL, "Bulk transfer failed with %s", e.what().c_str());
        gfal2_set_error(op_error, e.domain(), e.code(), __func__, "%s", e.what().c_str());
        res = -1;
    }

    gfal2_remove_cancel_callback(context, cancel_token);

    globus_ftp_client_handleattr_remove_plugin(ftp_handle_attr, &throughput_plugin);
    globus_ftp_client_throughput_plugin_destroy(&throughput_plugin);

    globus_ftp_client_handle_destroy(&ftp_handle);
    globus_ftp_client_operationattr_destroy(&ftp_operation_attr);
    globus_ftp_client_handleattr_set_pipeline(ftp_handle_attr, 0, NULL, NULL);

    return res;
}


static
int gridftp_bulk_check_sources(plugin_handle plugin_data, gfal2_context_t context,
        GridFTPBulkData* pairs, GError** file_errors)
{
    struct stat st;
    int nfailed = 0, ret = 0;
    char chk_type[32] = {0}, chk_value[128], dummy[1];
    gboolean validate_checksum = gfalt_get_checksum_check(pairs->params, NULL);

    gfalt_get_user_defined_checksum(pairs->params, chk_type, sizeof(chk_type), dummy, 0, NULL);

    for (size_t i = 0; i < pairs->nbfiles; ++i) {
        if (gfal2_is_canceled(context)) {
            gfal2_set_error(&(file_errors[i]), GSIFTP_BULK_DOMAIN, EINTR,
                    __func__, "Operation canceled");
            pairs->errn[i] = EINTR;
        }
        else if (gfal_gridftp_statG(plugin_data, pairs->srcs[i], &st,
                &(file_errors[i])) < 0) {
            pairs->errn[i] = file_errors[i]->code;
        }
        else if (S_ISDIR(st.st_mode)) {
            gfal2_set_error(&(file_errors[i]), GSIFTP_BULK_DOMAIN, EISDIR,
                    __func__, "File is a directory");
            pairs->errn[i] = EISDIR;
        }
        else {
            pairs->fsize[i] = st.st_size;

            if (validate_checksum) {
                plugin_trigger_event(pairs->params, GSIFTP_BULK_DOMAIN,
                                     GFAL_EVENT_SOURCE, GFAL_EVENT_CHECKSUM_ENTER,
                                     "%s", pairs->srcs[i]);

                ret = gfal_gridftp_checksumG(plugin_data, pairs->srcs[i], chk_type,
                        chk_value, sizeof(chk_value), 0, 0, &(file_errors[i]));
                if (ret == 0) {
                    if (!pairs->checksums[i].empty()) {
                        if (gfal_compare_checksums(pairs->checksums[i].c_str(), chk_value, sizeof(chk_value)) != 0) {
                            gfal2_set_error(&(file_errors[i]), GSIFTP_BULK_DOMAIN, EIO,
                                    __func__, "User checksum and source checksum do not match: %s != %s",
                                    pairs->checksums[i].c_str(), chk_value);
                            pairs->errn[i] = EIO;
                        }
                    }
                    else {
                        pairs->checksums[i] = chk_value;
                    }
                }
                else {
                    pairs->errn[i] = file_errors[i]->code;
                }

                plugin_trigger_event(pairs->params, GSIFTP_BULK_DOMAIN,
                        GFAL_EVENT_SOURCE, GFAL_EVENT_CHECKSUM_EXIT, "%s",
                        pairs->srcs[i]);
            }
        }

        if (file_errors[i] != NULL)
            ++nfailed;
    }

    return nfailed;
}


static
int gridftp_bulk_prepare_destination(plugin_handle plugin_data,
        gfal2_context_t context, GridFTPBulkData* pairs, GError** file_errors)
{
    int nfailed = 0;
    std::list<std::string> created_parents;

    for (size_t i = 0; i < pairs->nbfiles; ++i) {
        // May have failed when preparing the source!
        if (pairs->errn[i] == 0) {
            if (gfal2_is_canceled(context)) {
                gfal2_set_error(&(file_errors[i]), GSIFTP_BULK_DOMAIN, EINTR,
                        __func__, "Operation canceled");
                pairs->errn[i] = EINTR;
            }
            else {
                try {
                    const char* slash = strrchr(pairs->dsts[i], '/');
                    std::string parent;
                    if (slash)
                        parent.assign(pairs->dsts[i], 0, slash - pairs->dsts[i]);

                    gridftp_filecopy_delete_existing(
                            (GridFTPModule*) plugin_data, pairs->params,
                            pairs->dsts[i]);

                    if (slash &&
                        std::find(created_parents.begin(), created_parents.end(), parent) != created_parents.end()) {
                        gfal_log(GFAL_VERBOSE_VERBOSE, "Skip mkdir of %s", parent.c_str());
                    }
                    else {
                        gridftp_create_parent_copy((GridFTPModule*) plugin_data,
                                pairs->params, pairs->dsts[i]);
                        created_parents.push_back(parent);
                    }
                }
                catch (const Gfal::TransferException& e) {
                    gfal2_set_error(&(file_errors[i]), GSIFTP_BULK_DOMAIN, e.code(),
                            __func__, "%s", e.what().c_str());
                    pairs->errn[i] = e.code();
                }
            }

            if (file_errors[i] != NULL)
                ++nfailed;
        }
    }

    return nfailed;
}


static
int gridftp_bulk_prepare(plugin_handle plugin_data,
        gfal2_context_t context, GridFTPBulkData* pairs, GError** file_errors)
{
    plugin_trigger_event(pairs->params, GSIFTP_BULK_DOMAIN,
            GFAL_EVENT_NONE, GFAL_EVENT_PREPARE_ENTER, "");

    int src_failed = gridftp_bulk_check_sources(plugin_data, context, pairs, file_errors);
    int dst_failed = gridftp_bulk_prepare_destination(plugin_data, context, pairs, file_errors);

    plugin_trigger_event(pairs->params, GSIFTP_BULK_DOMAIN,
            GFAL_EVENT_NONE, GFAL_EVENT_PREPARE_EXIT, "");
    return src_failed + dst_failed;
}


static
int gridftp_bulk_close(plugin_handle plugin_data,
        gfal2_context_t context, GridFTPBulkData* pairs, GError** file_errors)
{
    int nfailed = 0, ret = 0;
    struct stat st;
    char chk_type[32] = {0}, chk_value[128], dummy[1];
    gboolean validate_checksum = gfalt_get_checksum_check(pairs->params, NULL);

    gfalt_get_user_defined_checksum(pairs->params, chk_type, sizeof(chk_type), dummy, 0, NULL);

    plugin_trigger_event(pairs->params, GSIFTP_BULK_DOMAIN,
            GFAL_EVENT_NONE, GFAL_EVENT_CLOSE_ENTER, "");

    for (size_t i = 0; i < pairs->nbfiles; ++i) {
        if (pairs->errn[i] == 0) {
            if (gfal2_is_canceled(context)) {
                gfal2_set_error(&(file_errors[i]), GSIFTP_BULK_DOMAIN, EINTR,
                        __func__, "Operation canceled");
                pairs->errn[i] = EINTR;
            }
            else if (gfal_gridftp_statG(plugin_data, pairs->dsts[i], &st,
                    &(file_errors[i])) < 0) {
                pairs->errn[i] = file_errors[i]->code;
            }
            else {
                if (pairs->fsize[i] != st.st_size) {
                    gfal2_set_error(&(file_errors[i]), GSIFTP_BULK_DOMAIN, EIO,
                            __func__, "Source and destination file sizes do not match: %lld != %lld",
                            (long long)pairs->fsize, (long long)st.st_size);
                    pairs->errn[i] = EIO;
                }
                else if (validate_checksum) {
                    plugin_trigger_event(pairs->params, GSIFTP_BULK_DOMAIN,
                            GFAL_EVENT_DESTINATION, GFAL_EVENT_CHECKSUM_ENTER, "%s",
                            pairs->dsts[i]);

                    ret = gfal_gridftp_checksumG(plugin_data, pairs->dsts[i],
                            chk_type, chk_value, sizeof(chk_value), 0, 0, &(file_errors[i]));
                    if (ret == 0) {
                        if (!pairs->checksums[i].empty()) {
                            if (gfal_compare_checksums(
                                    pairs->checksums[i].c_str(), chk_value,
                                    sizeof(chk_value)) != 0) {
                                gfal2_set_error(&(file_errors[i]), GSIFTP_BULK_DOMAIN, EIO, __func__,
                                        "Destination checksum do not match: %s != %s",
                                        pairs->checksums[i].c_str(), chk_value);
                                pairs->errn[i] = EIO;
                            }
                        }
                        else {
                            pairs->checksums[i] = chk_value;
                        }
                    }
                    else {
                        pairs->errn[i] = file_errors[i]->code;
                    }

                    plugin_trigger_event(pairs->params, GSIFTP_BULK_DOMAIN,
                            GFAL_EVENT_DESTINATION, GFAL_EVENT_CHECKSUM_EXIT, "%s",
                            pairs->srcs[i]);
                }
            }

            if (file_errors[i] != NULL)
                ++nfailed;
        }
    }

    plugin_trigger_event(pairs->params, GSIFTP_BULK_DOMAIN,
                GFAL_EVENT_NONE, GFAL_EVENT_CLOSE_EXIT, "");
    return nfailed;
}


int gridftp_bulk_copy(plugin_handle plugin_data, gfal2_context_t context, gfalt_params_t params,
        size_t nbfiles, const char* const * srcs, const char* const * dsts,
        const char* const * checksums, GError** op_error, GError*** file_errors)
{
    gfal_log(GFAL_VERBOSE_TRACE, "-> %s", __func__);

    if (nbfiles == 0 || srcs == NULL || dsts == NULL) {
        gfal2_set_error(op_error, GSIFTP_BULK_DOMAIN, EINVAL, __func__, "Invalid parameters");
        return -1;
    }

    if (gfal2_start_scope_cancel(context, op_error) < 0)
        return -1;

    GridFTPBulkData pairs(nbfiles);
    pairs.srcs = srcs;
    pairs.dsts = dsts;
    if (checksums) {
        for (size_t i = 0; i < nbfiles; ++i)
            pairs.checksums[i] = checksums[i];
    }
    pairs.nbfiles = nbfiles;
    pairs.params = params;

    // Preparation stage
    *file_errors = g_new0(GError*, nbfiles);
    int total_failed = gridftp_bulk_prepare(plugin_data, context, &pairs, *file_errors);

    // Transfer
    int transfer_ret = -1;
    if (!gfal2_is_canceled(context)) {
        bool udt = gfal2_get_opt_boolean_with_default(context,
<<<<<<< HEAD
                GRIDFTP_CONFIG_GROUP, gridftp_enable_udt, false);
=======
                GRIDFTP_CONFIG_GROUP, GRIDFTP_CONFIG_TRANSFER_UDT, false);
>>>>>>> 27931bdf

        transfer_ret = gridftp_pipeline_transfer(plugin_data, context, udt, &pairs, op_error);
        // If UDT was tried and it failed, give it another shot
        if (transfer_ret < 0 && strstr((*op_error)->message, "udt driver not whitelisted") && !gfal2_is_canceled(context)) {
            udt = false;
            pairs.done = false;
            globus_object_free(pairs.error);
            pairs.error = NULL;
            g_error_free(*op_error);
            *op_error = NULL;

            gfal_log(GFAL_VERBOSE_VERBOSE, "UDT transfer failed! Disabling and retrying...");
            transfer_ret = gridftp_pipeline_transfer(plugin_data, context, udt, &pairs, op_error);
        }
    }
    if (transfer_ret < 0)
        total_failed = nbfiles;

    // Check destinations
    if (transfer_ret == 0)
        total_failed += gridftp_bulk_close(plugin_data, context, &pairs, *file_errors);

    // Done
    gfal_log(GFAL_VERBOSE_TRACE, "<- %s", __func__);
    gfal2_end_scope_cancel(context);
    return -total_failed;
}<|MERGE_RESOLUTION|>--- conflicted
+++ resolved
@@ -6,7 +6,6 @@
 #include <globus_ftp_client_throughput_plugin.h>
 #include <checksums/checksums.h>
 
-extern const char * gridftp_enable_udt;
 
 static const Glib::Quark GSIFTP_BULK_DOMAIN("GridFTP::Filecopy");
 
@@ -50,7 +49,6 @@
     globus_cond_t cond;
     globus_object_t* error;
     bool done;
-<<<<<<< HEAD
 };
 
 
@@ -66,23 +64,6 @@
 };
 
 
-=======
-};
-
-
-struct GridFTPBulkPerformance {
-    std::string source, destination;
-    gfalt_params_t params;
-    bool ipv6;
-    gfalt_monitor_func monitor_func;
-    void* monitor_data;
-    time_t start_time;
-
-    globus_ftp_client_plugin_t* plugin;
-};
-
-
->>>>>>> 27931bdf
 // Called by Globus when done
 static void gridftp_done_callback(void * user_arg, globus_ftp_client_handle_t * handle,
         globus_object_t * err)
@@ -244,11 +225,7 @@
 
     GridFTPBulkPerformance perf;
     perf.params = pairs->params;
-<<<<<<< HEAD
-    perf.ipv6 = gfal2_get_opt_boolean_with_default(context, GRIDFTP_CONFIG_GROUP, gridftp_ipv6_config, false);
-=======
     perf.ipv6 = gfal2_get_opt_boolean_with_default(context, GRIDFTP_CONFIG_GROUP, GRIDFTP_CONFIG_IPV6, false);
->>>>>>> 27931bdf
     perf.monitor_func = gfalt_get_monitor_callback(pairs->params, NULL);
     perf.monitor_data = gfalt_get_user_data(pairs->params, NULL);
     perf.plugin = &throughput_plugin;
@@ -595,11 +572,7 @@
     int transfer_ret = -1;
     if (!gfal2_is_canceled(context)) {
         bool udt = gfal2_get_opt_boolean_with_default(context,
-<<<<<<< HEAD
-                GRIDFTP_CONFIG_GROUP, gridftp_enable_udt, false);
-=======
                 GRIDFTP_CONFIG_GROUP, GRIDFTP_CONFIG_TRANSFER_UDT, false);
->>>>>>> 27931bdf
 
         transfer_ret = gridftp_pipeline_transfer(plugin_data, context, udt, &pairs, op_error);
         // If UDT was tried and it failed, give it another shot
