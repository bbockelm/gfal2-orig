--- conflicted
+++ resolved
@@ -23,29 +23,6 @@
 
 void GridFTPModule::chmod(const char* path, mode_t mode)
 {
-<<<<<<< HEAD
-	if(path== NULL )
-        throw Glib::Error(gfal_gridftp_scope_chmod(), EINVAL, "Invalid arguments path or mode ");
-	gfal_log(GFAL_VERBOSE_TRACE," -> [GridftpModule::chmod] ");
-	
-	std::auto_ptr<GridFTP_Request_state> req( new GridFTP_Request_state(_handle_factory->gfal_globus_ftp_take_handle(gridftp_hostname_from_url(path)))); // get connexion session
-	
-    req->start();
-	globus_result_t res = globus_ftp_client_chmod(
-				req->sess->get_ftp_handle(),
-				path,
-				mode,
-				req->sess->get_op_attr_ftp(),
-				globus_basic_client_callback,
-    			req.get());
-    gfal_globus_check_result(gfal_gridftp_scope_chmod(), res);
-	// wait for answer
-    req->wait_callback(gfal_gridftp_scope_chmod());
-
-	gfal_log(GFAL_VERBOSE_TRACE," <- [GridftpModule::chmod] ");	
-	
-}
-=======
     if (path == NULL)
         throw Glib::Error(GFAL_GRIDFTP_SCOPE_CHMOD, EINVAL,
                 "Invalid arguments path or mode ");
@@ -54,7 +31,6 @@
     GridFTPRequestState req(
             _handle_factory->gfal_globus_ftp_take_handle(
                     gridftp_hostname_from_url(path))); // get connection session
->>>>>>> 7fcfdc92
 
     req.start();
     globus_result_t res = globus_ftp_client_chmod(req.sess->get_ftp_handle(),
