/*
 *
 * Licensed under the Apache License, Version 2.0 (the "License");
 * you may not use this file except in compliance with the License.
 * You may obtain a copy of the License at
 *
 *     http://www.apache.org/licenses/LICENSE-2.0
 *
 * Unless required by applicable law or agreed to in writing, software
 * distributed under the License is distributed on an "AS IS" BASIS,
 * WITHOUT WARRANTIES OR CONDITIONS OF ANY KIND, either express or implied.
 * See the License for the specific language governing permissions and
 * limitations under the License.
 */

#include <common/gfal_common_filedescriptor.h>
#include <exceptions/cpp_to_gerror.hpp>
#include "gridftp_dir_reader/gridftp_dir_reader.h"
#include "gridftp_namespace.h"
#include "gridftp_plugin.h"

static const Glib::Quark GFAL_GRIDFTP_SCOPE_OPENDIR("gfal_gridftp_opendirG");


extern "C" gfal_file_handle gfal_gridftp_opendirG(plugin_handle handle,
        const char* path, GError** err)
{
    g_return_val_err_if_fail(handle != NULL && path != NULL, NULL, err,
            "[gfal_gridftp_opendirG][gridftp] Invalid parameters");

    gfal_log(GFAL_VERBOSE_TRACE, "  -> [gfal_gridftp_opendirG]");

    // Since we are deferring the opening, at least check it is there and it is a directory,
    // and we have permissions
    struct stat st;
    if (gfal_gridftp_statG(handle, path, &st, err) != 0) {
        return NULL;
    }
    else if (!S_ISDIR(st.st_mode)) {
<<<<<<< HEAD
        gfal2_set_error(err, OpendirQuark, EISDIR, __func__, "%s is not a directory", path);
        return NULL;
    }
    else if ((st.st_mode & ( S_IRUSR | S_IRGRP | S_IROTH)) == 0 ) {
        gfal2_set_error(err, OpendirQuark, EACCES, __func__, "Can not read %s", path);
=======
        gfal2_set_error(err, GFAL_GRIDFTP_SCOPE_OPENDIR, EISDIR, __func__,
                "%s is not a directory", path);
        return NULL;
    }
    else if ((st.st_mode & ( S_IRUSR | S_IRGRP | S_IROTH)) == 0) {
        gfal2_set_error(err, GFAL_GRIDFTP_SCOPE_OPENDIR, EACCES, __func__, "Can not read %s",
                path);
>>>>>>> 7fcfdc92
        return NULL;
    }

    // Do nothing, and defer until the first readdir or readdirpp
    // is called
    return gfal_file_handle_new2(gridftp_plugin_name(), NULL, NULL, path);
}


extern "C" struct dirent* gfal_gridftp_readdirG(plugin_handle handle,
        gfal_file_handle fh, GError** err)
{
    g_return_val_err_if_fail(handle != NULL && fh != NULL, NULL, err,
            "[gfal_gridftp_readdirG][gridftp] Invalid parameters");

    GError * tmp_err = NULL;
    struct dirent* ret = NULL;
    gfal_log(GFAL_VERBOSE_TRACE, "  -> [gfal_gridftp_readdirG]");
    CPP_GERROR_TRY
                GridftpDirReader* reader =
                        static_cast<GridftpDirReader*>(fh->fdesc);
                // Not open yet, so instantiate the simple reader
                if (reader == NULL) {
                    GridFTPModule* gsiftp = static_cast<GridFTPModule*>(handle);
                    reader = new GridftpSimpleListReader(gsiftp, fh->path);
                    fh->fdesc = reader;
                }
                ret = reader->readdir();
            CPP_GERROR_CATCH(&tmp_err);
    gfal_log(GFAL_VERBOSE_TRACE, "  [gfal_gridftp_readdirG] <-");
    G_RETURN_ERR(ret, tmp_err, err);
}


extern "C" struct dirent* gfal_gridftp_readdirppG(plugin_handle handle,
        gfal_file_handle fh, struct stat* st, GError** err)
{
    g_return_val_err_if_fail(handle != NULL && fh != NULL, NULL, err,
            "[gfal_gridftp_readdirG][gridftp] Invalid parameters");

    GError * tmp_err = NULL;
    struct dirent* ret = NULL;
    gfal_log(GFAL_VERBOSE_TRACE, "  -> [gfal_gridftp_readdirG]");
    CPP_GERROR_TRY
                GridftpDirReader* reader =
                        static_cast<GridftpDirReader*>(fh->fdesc);
                // Not open yet, so instantiate the simple reader
                if (reader == NULL) {
                    GridFTPModule* gsiftp = static_cast<GridFTPModule*>(handle);
                    reader = new GridftpListReader(gsiftp, fh->path);
                    fh->fdesc = reader;
                }
                ret = reader->readdirpp(st);
            CPP_GERROR_CATCH(&tmp_err);
    gfal_log(GFAL_VERBOSE_TRACE, "  [gfal_gridftp_readdirG] <-");
    G_RETURN_ERR(ret, tmp_err, err);
}


extern "C" int gfal_gridftp_closedirG(plugin_handle handle, gfal_file_handle fh,
        GError** err)
{
    g_return_val_err_if_fail(handle != NULL, -1, err,
            "[gfal_gridftp_readdirG][gridftp] Invalid parameters");
    GError * tmp_err = NULL;
    int ret = -1;
    gfal_log(GFAL_VERBOSE_TRACE, "  -> [gfal_gridftp_closedirG]");
    CPP_GERROR_TRY
                GridftpDirReader* reader =
                        static_cast<GridftpDirReader*>(fh->fdesc);
                delete reader;
                gfal_file_handle_delete(fh);
                ret = 0;
            CPP_GERROR_CATCH(&tmp_err);
    gfal_log(GFAL_VERBOSE_TRACE, "  [gfal_gridftp_closedirG] <-");
    G_RETURN_ERR(ret, tmp_err, err);
}<|MERGE_RESOLUTION|>--- conflicted
+++ resolved
@@ -37,13 +37,6 @@
         return NULL;
     }
     else if (!S_ISDIR(st.st_mode)) {
-<<<<<<< HEAD
-        gfal2_set_error(err, OpendirQuark, EISDIR, __func__, "%s is not a directory", path);
-        return NULL;
-    }
-    else if ((st.st_mode & ( S_IRUSR | S_IRGRP | S_IROTH)) == 0 ) {
-        gfal2_set_error(err, OpendirQuark, EACCES, __func__, "Can not read %s", path);
-=======
         gfal2_set_error(err, GFAL_GRIDFTP_SCOPE_OPENDIR, EISDIR, __func__,
                 "%s is not a directory", path);
         return NULL;
@@ -51,7 +44,6 @@
     else if ((st.st_mode & ( S_IRUSR | S_IRGRP | S_IROTH)) == 0) {
         gfal2_set_error(err, GFAL_GRIDFTP_SCOPE_OPENDIR, EACCES, __func__, "Can not read %s",
                 path);
->>>>>>> 7fcfdc92
         return NULL;
     }
 
