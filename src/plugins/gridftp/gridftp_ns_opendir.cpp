--- conflicted
+++ resolved
@@ -62,18 +62,6 @@
     struct dirent* ret = NULL;
     gfal_log(GFAL_VERBOSE_TRACE, "  -> [gfal_gridftp_readdirG]");
     CPP_GERROR_TRY
-<<<<<<< HEAD
-                GridftpDirReader* reader =
-                        static_cast<GridftpDirReader*>(gfal_file_handle_get_fdesc(fh));
-                // Not open yet, so instantiate the simple reader
-                if (reader == NULL) {
-                    GridFTPModule* gsiftp = static_cast<GridFTPModule*>(handle);
-                    reader = new GridftpSimpleListReader(gsiftp, gfal_file_handle_get_path(fh));
-                    gfal_file_handle_set_fdesc(fh, reader);
-                }
-                ret = reader->readdir();
-            CPP_GERROR_CATCH(&tmp_err);
-=======
         GridFTPDirReader* reader =
                 static_cast<GridFTPDirReader*>(gfal_file_handle_get_fdesc(fh));
         // Not open yet, so instantiate the simple reader
@@ -84,7 +72,6 @@
         }
         ret = reader->readdir();
     CPP_GERROR_CATCH(&tmp_err);
->>>>>>> 27931bdf
     gfal_log(GFAL_VERBOSE_TRACE, "  [gfal_gridftp_readdirG] <-");
     G_RETURN_ERR(ret, tmp_err, err);
 }
@@ -100,18 +87,6 @@
     struct dirent* ret = NULL;
     gfal_log(GFAL_VERBOSE_TRACE, "  -> [gfal_gridftp_readdirG]");
     CPP_GERROR_TRY
-<<<<<<< HEAD
-                GridftpDirReader* reader =
-                        static_cast<GridftpDirReader*>(gfal_file_handle_get_fdesc(fh));
-                // Not open yet, so instantiate the simple reader
-                if (reader == NULL) {
-                    GridFTPModule* gsiftp = static_cast<GridFTPModule*>(handle);
-                    reader = new GridftpListReader(gsiftp, gfal_file_handle_get_path(fh));
-                    gfal_file_handle_set_fdesc(fh, reader);
-                }
-                ret = reader->readdirpp(st);
-            CPP_GERROR_CATCH(&tmp_err);
-=======
         GridFTPDirReader* reader = static_cast<GridFTPDirReader*>(gfal_file_handle_get_fdesc(fh));
         // Not open yet, so instantiate the simple reader
         if (reader == NULL) {
@@ -121,7 +96,6 @@
         }
         ret = reader->readdirpp(st);
     CPP_GERROR_CATCH(&tmp_err);
->>>>>>> 27931bdf
     gfal_log(GFAL_VERBOSE_TRACE, "  [gfal_gridftp_readdirG] <-");
     G_RETURN_ERR(ret, tmp_err, err);
 }
@@ -136,20 +110,11 @@
     int ret = -1;
     gfal_log(GFAL_VERBOSE_TRACE, "  -> [gfal_gridftp_closedirG]");
     CPP_GERROR_TRY
-<<<<<<< HEAD
-                GridftpDirReader* reader =
-                        static_cast<GridftpDirReader*>(gfal_file_handle_get_fdesc(fh));
-                delete reader;
-                gfal_file_handle_delete(fh);
-                ret = 0;
-            CPP_GERROR_CATCH(&tmp_err);
-=======
         GridFTPDirReader* reader = static_cast<GridFTPDirReader*>(gfal_file_handle_get_fdesc(fh));
         delete reader;
         gfal_file_handle_delete(fh);
         ret = 0;
     CPP_GERROR_CATCH(&tmp_err);
->>>>>>> 27931bdf
     gfal_log(GFAL_VERBOSE_TRACE, "  [gfal_gridftp_closedirG] <-");
     G_RETURN_ERR(ret, tmp_err, err);
 }