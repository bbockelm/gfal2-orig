--- conflicted
+++ resolved
@@ -36,20 +36,14 @@
     GridFTPSessionHandler* handler;
     GridFTPRequestState* request;
     GridFTPStreamState* stream;
-    GridFTPRequestState* req_state;
     int open_flags;
     off_t current_offset;
     std::string url;
     Glib::Mutex lock;
 
-<<<<<<< HEAD
-    GridFTPFileDesc(GridFTPStreamState* ss, GridFTPRequestState* rs, const std::string & _url, int flags) :
-            stream(ss), req_state(rs)
-=======
     GridFTPFileDesc(GridFTPSessionHandler* h, GridFTPRequestState* r,
             GridFTPStreamState * s, const std::string & _url, int flags) :
             handler(h), request(r), stream(s)
->>>>>>> 27931bdf
     {
         gfal_log(GFAL_VERBOSE_TRACE, "create descriptor for %s", _url.c_str());
         this->open_flags = flags;
@@ -61,12 +55,8 @@
     {
         gfal_log(GFAL_VERBOSE_TRACE, "destroy descriptor for %s", url.c_str());
         delete stream;
-<<<<<<< HEAD
-        delete req_state;
-=======
         delete request;
         delete handler;
->>>>>>> 27931bdf
     }
 
     bool is_not_seeked()
@@ -76,11 +66,7 @@
 
     bool is_eof()
     {
-<<<<<<< HEAD
-        return stream && stream->is_eof();
-=======
         return stream->eof;
->>>>>>> 27931bdf
     }
 
     void reset()
@@ -107,48 +93,16 @@
 inline int gridftp_rw_commit_put(const Glib::Quark & scope, GridFTPFileDesc* desc)
 {
     char buffer[2];
-<<<<<<< HEAD
-    if (is_write_only(desc->open_flags) && desc->stream && !desc->stream->is_eof()) {
-        gfal_log(GFAL_VERBOSE_TRACE, "Commit change for the current stream PUT ... ");
-        gridftp_write_stream(GFAL_GRIDFTP_SCOPE_WRITE, desc->stream, buffer, 0, true);
-        desc->req_state->wait_callback(GFAL_GRIDFTP_SCOPE_WRITE);
-=======
     if (is_write_only(desc->open_flags) && desc->stream && !desc->stream->eof) {
         gfal_log(GFAL_VERBOSE_TRACE,
                 "Commit change for the current stream PUT ... ");
         gridftp_write_stream(GFAL_GRIDFTP_SCOPE_WRITE, desc->stream, buffer, 0, true);
->>>>>>> 27931bdf
         gfal_log(GFAL_VERBOSE_TRACE, "Committed with success ... ");
     }
     return 0;
 }
 
 
-<<<<<<< HEAD
-inline int gridftp_rw_valid_get(const Glib::Quark & scope,
-        GridFTPFileDesc* desc)
-{
-    if (is_read_only(desc->open_flags) && desc->stream) {
-        if (desc->is_eof()) {
-            desc->req_state->wait_callback(scope);
-        }
-        else {
-            gfal_log(GFAL_VERBOSE_TRACE,
-                    "Not a full read -> kill the connection ");
-            try {
-                desc->req_state->cancel_operation(scope,
-                        "Not a full read, connection killed");
-            }
-            catch (Glib::Error & e) {
-                // silent !!
-            }
-        }
-    }
-    return 0;
-}
-
-=======
->>>>>>> 27931bdf
 // internal pread, do a read query with offset on a different descriptor, do not change the position of the current one.
 ssize_t gridftp_rw_internal_pread(GridFTPFactory * factory,
         GridFTPFileDesc* desc, void* buffer, size_t s_buff, off_t offset)
@@ -167,16 +121,9 @@
             globus_ftp_client_done_callback, &request_state);
     gfal_globus_check_result(GFAL_GRIDFTP_SCOPE_INTERNAL_PREAD, res);
 
-<<<<<<< HEAD
-    stream.set_offset(offset);
-
-    ssize_t r_size = gridftp_read_stream(GFAL_GRIDFTP_SCOPE_INTERNAL_PREAD, &stream, buffer, s_buff, true);
-    stream.wait_callback(GFAL_GRIDFTP_SCOPE_INTERNAL_PREAD);
-=======
     ssize_t r_size = gridftp_read_stream(GFAL_GRIDFTP_SCOPE_INTERNAL_PREAD, &stream_state, buffer, s_buff, true);
 
     request_state.wait(GFAL_GRIDFTP_SCOPE_INTERNAL_PREAD);
->>>>>>> 27931bdf
     gfal_log(GFAL_VERBOSE_TRACE, "[GridFTPModule::internal_pread] <-");
     return r_size;
 
@@ -212,22 +159,12 @@
 //
 gfal_file_handle GridFTPModule::open(const char* url, int flag, mode_t mode)
 {
-<<<<<<< HEAD
-    GridFTPSession* session = _handle_factory->gfal_globus_ftp_take_handle(gridftp_hostname_from_url(url));
-    std::auto_ptr<GridFTPFileDesc> desc(
-            new GridFTPFileDesc(
-                    new GridFTPStreamState(session, false),
-                    new GridFTPRequestState(session, true),
-                    url,
-                    flag));
-=======
     GridFTPSessionHandler *handler = new GridFTPSessionHandler(_handle_factory, url);
     GridFTPStreamState* stream = new GridFTPStreamState(handler);
     GridFTPRequestState* request = new GridFTPRequestState(handler);
 
     std::auto_ptr<GridFTPFileDesc> desc(new GridFTPFileDesc(handler, request, stream, url, flag));
 
->>>>>>> 27931bdf
     gfal_log(GFAL_VERBOSE_TRACE, " -> [GridFTPModule::open] ");
     globus_result_t res;
 
@@ -236,11 +173,7 @@
         // Castor TURLs are really one-use-only, so with this dirty hack we allow
         // the SRM plugin to disable this check if the endpoint is Castor
         gboolean check_file_exists = gfal2_get_opt_boolean_with_default(
-<<<<<<< HEAD
-                get_session_factory()->get_handle(), "GRIDFTP PLUGIN",
-=======
                 get_session_factory()->get_gfal2_context(), "GRIDFTP PLUGIN",
->>>>>>> 27931bdf
                 "STAT_ON_OPEN", TRUE);
         if (check_file_exists && !this->exists(url)) {
             char err_buff[2048];
@@ -249,41 +182,21 @@
         }
     }
 
-<<<<<<< HEAD
-    if (is_read_only(desc->open_flags)) {// portability hack for O_RDONLY mask // bet on a full read
-        gfal_log(GFAL_VERBOSE_TRACE,
-                " -> initialize FTP GET global operations... ");
-        desc->req_state->start();
-        res = globus_ftp_client_get(
-                // start req
-                desc->req_state->sess->get_ftp_handle(), url,
-                desc->req_state->sess->get_op_attr_ftp(),
-                NULL, globus_basic_client_callback, desc->req_state);
-=======
     if (is_read_only(desc->open_flags)) {
         gfal_log(GFAL_VERBOSE_TRACE, " -> initialize FTP GET global operations... ");
         res = globus_ftp_client_get(
                 desc->stream->handler->get_ftp_client_handle(), url,
                 desc->stream->handler->get_ftp_client_operationattr(),
                 NULL, globus_ftp_client_done_callback, desc->request);
->>>>>>> 27931bdf
         gfal_globus_check_result(GFAL_GRIDFTP_SCOPE_OPEN, res);
     }
     else if (is_write_only(desc->open_flags)) {
         gfal_log(GFAL_VERBOSE_TRACE,
                 " -> initialize FTP PUT global operations ... ");
-        desc->req_state->start();
         res = globus_ftp_client_put(
-<<<<<<< HEAD
-                // bet on a full write
-                desc->req_state->sess->get_ftp_handle(), url,
-                desc->req_state->sess->get_op_attr_ftp(),
-                NULL, globus_basic_client_callback, desc->req_state);
-=======
                 desc->stream->handler->get_ftp_client_handle(), url,
                 desc->stream->handler->get_ftp_client_operationattr(),
                 NULL, globus_ftp_client_done_callback, desc->request);
->>>>>>> 27931bdf
         gfal_globus_check_result(GFAL_GRIDFTP_SCOPE_OPEN, res);
     }
     else {
@@ -382,17 +295,6 @@
         return desc->current_offset;
     }
 
-<<<<<<< HEAD
-    // If the new offset does not correspond with the current offset,
-    // abort initial GET/PUT operation if running
-    // When we seek, cancel the operation we start automatically when opening
-    try {
-        desc->req_state->cancel_operation(GFAL_GRIDFTP_SCOPE_LSEEK,
-                "Not a full read, connection killed");
-    }
-    catch (Glib::Error & e) {
-        // silent !!
-=======
     gfal_log(GFAL_VERBOSE_VERBOSE, "New offset set to %lld", (long long)(new_offset));
 
     // If the new offset does not correspond with the current offset,
@@ -407,7 +309,6 @@
             if (e.code() != ECANCELED)
                 throw;
         }
->>>>>>> 27931bdf
     }
     desc->reset();
     desc->current_offset = new_offset;
