/*
* Copyright @ Members of the EMI Collaboration, 2010.
* See www.eu-emi.eu for details on the copyright holders.
*
* Licensed under the Apache License, Version 2.0 (the "License");
* you may not use this file except in compliance with the License.
* You may obtain a copy of the License at
*
*    http://www.apache.org/licenses/LICENSE-2.0
*
* Unless required by applicable law or agreed to in writing, software
* distributed under the License is distributed on an "AS IS" BASIS,
* WITHOUT WARRANTIES OR CONDITIONS OF ANY KIND, either express or implied.
* See the License for the specific language governing permissions and
* limitations under the License.
*/


#include "gridftp_namespace.h"
#include <config/gfal_config.h>
#include <exceptions/cpp_to_gerror.hpp>
<<<<<<< HEAD
=======
#include <common/gfal_common_err_helpers.h>
>>>>>>> 7fcfdc92


static Glib::Quark GFAL_GRIDFTP_SCOPE_CHECKSUM("GridFTPModule::checksum");


const char * gridftp_checksum_calc_timeout= "CHECKSUM_CALC_TIMEOUT";


extern "C" int gfal_gridftp_checksumG(plugin_handle handle, const char* url,
        const char* check_type, char * checksum_buffer, size_t buffer_length,
        off_t start_offset, size_t data_length, GError ** err)
{
    g_return_val_err_if_fail(handle != NULL && url != NULL, -1, err,
            "[gfal_gridftp_checksumG][gridftp] Invalid parameeters");

    GError * tmp_err = NULL;
    int ret = -1;
    gfal_log(GFAL_VERBOSE_TRACE, "  -> [gfal_gridftp_checksumG]");
    CPP_GERROR_TRY
                (static_cast<GridFTPModule*>(handle))->checksum(url, check_type,
                        checksum_buffer, buffer_length, start_offset,
                        data_length);
                ret = 0;
            CPP_GERROR_CATCH(&tmp_err);
    gfal_log(GFAL_VERBOSE_TRACE, "  [gfal_gridftp_checksumG] <-");
    G_RETURN_ERR(ret, tmp_err, err);
}


void GridFTPModule::checksum(const char* url, const char* check_type,
        char * checksum_buffer, size_t buffer_length, off_t start_offset,
        size_t data_length)
{
    gfal_log(GFAL_VERBOSE_TRACE, " -> [GridFTPModule::checksum] ");
    gfal_log(GFAL_VERBOSE_DEBUG, " Checksum calculation %s for url %s",
            check_type, url);
    GridFTPRequestState req(
            _handle_factory->gfal_globus_ftp_take_handle(
                    gridftp_hostname_from_url(url)), GRIDFTP_REQUEST_FTP);

<<<<<<< HEAD
void GridftpModule::checksum(const char* url, const char* check_type,
                       char * checksum_buffer, size_t buffer_length,
                       off_t start_offset, size_t data_length)
{
    gfal_log(GFAL_VERBOSE_TRACE," -> [GridftpModule::checksum] ");
    gfal_log(GFAL_VERBOSE_DEBUG," Checksum calculation %s for url %s", check_type, url);
    std::auto_ptr<GridFTP_Request_state> req( new GridFTP_Request_state(_handle_factory->gfal_globus_ftp_take_handle(gridftp_hostname_from_url(url)),
                                                                        GRIDFTP_REQUEST_FTP));

    if(buffer_length < 16)
        throw Gfal::CoreException(gfal_gridftp_scope_checksum(),"buffer length for checksum calculation is not enought",ENOBUFS);

    req->start();
    GridFTPOperationCanceler canceler(_handle_factory->get_handle(), req.get());
    globus_result_t res = globus_ftp_client_cksm(
                req->sess->get_ftp_handle(),
                url,
                req->sess->get_op_attr_ftp(),
                checksum_buffer,
                start_offset,
                ((data_length)?(data_length):(-1)),
                check_type,
                globus_basic_client_callback,
                req.get());
    gfal_globus_check_result(gfal_gridftp_scope_checksum(), res);
=======
    if (buffer_length < 16)
        throw Gfal::CoreException(GFAL_GRIDFTP_SCOPE_CHECKSUM,
                "buffer length for checksum calculation is not enough",
                ENOBUFS);

    req.start();
    GridFTPOperationCanceler canceler(_handle_factory->get_handle(), &req);
    globus_result_t res = globus_ftp_client_cksm(req.sess->get_ftp_handle(),
            url, req.sess->get_op_attr_ftp(), checksum_buffer, start_offset,
            ((data_length) ? (data_length) : (-1)), check_type,
            globus_basic_client_callback, &req);
    gfal_globus_check_result(GFAL_GRIDFTP_SCOPE_CHECKSUM, res);
>>>>>>> 7fcfdc92
    // wait for answer with a timeout
    const time_t timeout = gfal2_get_opt_integer_with_default(
            _handle_factory->get_handle(),
            GRIDFTP_CONFIG_GROUP, gridftp_checksum_calc_timeout, 1800);
    req.wait_callback(GFAL_GRIDFTP_SCOPE_CHECKSUM, timeout);
    gfal_log(GFAL_VERBOSE_TRACE, " <- [GridFTPModule::checksum] ");
}<|MERGE_RESOLUTION|>--- conflicted
+++ resolved
@@ -19,10 +19,7 @@
 #include "gridftp_namespace.h"
 #include <config/gfal_config.h>
 #include <exceptions/cpp_to_gerror.hpp>
-<<<<<<< HEAD
-=======
 #include <common/gfal_common_err_helpers.h>
->>>>>>> 7fcfdc92
 
 
 static Glib::Quark GFAL_GRIDFTP_SCOPE_CHECKSUM("GridFTPModule::checksum");
@@ -63,33 +60,6 @@
             _handle_factory->gfal_globus_ftp_take_handle(
                     gridftp_hostname_from_url(url)), GRIDFTP_REQUEST_FTP);
 
-<<<<<<< HEAD
-void GridftpModule::checksum(const char* url, const char* check_type,
-                       char * checksum_buffer, size_t buffer_length,
-                       off_t start_offset, size_t data_length)
-{
-    gfal_log(GFAL_VERBOSE_TRACE," -> [GridftpModule::checksum] ");
-    gfal_log(GFAL_VERBOSE_DEBUG," Checksum calculation %s for url %s", check_type, url);
-    std::auto_ptr<GridFTP_Request_state> req( new GridFTP_Request_state(_handle_factory->gfal_globus_ftp_take_handle(gridftp_hostname_from_url(url)),
-                                                                        GRIDFTP_REQUEST_FTP));
-
-    if(buffer_length < 16)
-        throw Gfal::CoreException(gfal_gridftp_scope_checksum(),"buffer length for checksum calculation is not enought",ENOBUFS);
-
-    req->start();
-    GridFTPOperationCanceler canceler(_handle_factory->get_handle(), req.get());
-    globus_result_t res = globus_ftp_client_cksm(
-                req->sess->get_ftp_handle(),
-                url,
-                req->sess->get_op_attr_ftp(),
-                checksum_buffer,
-                start_offset,
-                ((data_length)?(data_length):(-1)),
-                check_type,
-                globus_basic_client_callback,
-                req.get());
-    gfal_globus_check_result(gfal_gridftp_scope_checksum(), res);
-=======
     if (buffer_length < 16)
         throw Gfal::CoreException(GFAL_GRIDFTP_SCOPE_CHECKSUM,
                 "buffer length for checksum calculation is not enough",
@@ -102,7 +72,6 @@
             ((data_length) ? (data_length) : (-1)), check_type,
             globus_basic_client_callback, &req);
     gfal_globus_check_result(GFAL_GRIDFTP_SCOPE_CHECKSUM, res);
->>>>>>> 7fcfdc92
     // wait for answer with a timeout
     const time_t timeout = gfal2_get_opt_integer_with_default(
             _handle_factory->get_handle(),
