/* 
 * Copyright @ Members of the EMI Collaboration, 2010.
 * See www.eu-emi.eu for details on the copyright holders.
 *
 * Licensed under the Apache License, Version 2.0 (the "License");
 * you may not use this file except in compliance with the License.
 * You may obtain a copy of the License at
 *
 *    http://www.apache.org/licenses/LICENSE-2.0
 *
 * Unless required by applicable law or agreed to in writing, software
 * distributed under the License is distributed on an "AS IS" BASIS,
 * WITHOUT WARRANTIES OR CONDITIONS OF ANY KIND, either express or implied.
 * See the License for the specific language governing permissions and
 * limitations under the License.
 */

/*
 * gfal_dcap_plugin_main.c
 * file for the external dcap plugin for gfal ( based on the old dcap part in gfal legacy )
 * author Devresse Adrien
 */

#include <regex.h>
#include <time.h> 
#include <string.h>
#include <stdlib.h>
#include <common/gfal_common_internal.h>
#include <common/gfal_common_err_helpers.h>
#include <common/gfal_common_plugin.h>
#include <common/gfal_types.h>
#include "gfal_dcap_plugin_layer.h"
#include "gfal_dcap_plugin_main.h"
#include "gfal_dcap_plugin_bindings.h"

void gfal_dcap_destroyG(plugin_handle handle);
gboolean gfal_dcap_check_url(plugin_handle ch, const char* url,
        plugin_mode mode, GError** err);

static int gfal_dcap_regex_compile(regex_t * rex, GError** err)
{
    int ret = regcomp(rex, "^(dcap|gsidcap)://([:alnum:]|-|/|.|_)+$",
            REG_ICASE | REG_EXTENDED);
    g_return_val_err_if_fail(ret == 0, -1, err,
            "[gfal_dcap_regex_compile] fail to compile regex, report this bug");
    return ret;
}

// RFIO plugin GQuark
GQuark gfal2_get_plugin_dcap_quark()
{
    return g_quark_from_static_string(GFAL2_QUARK_PLUGINS "::DCAP");
}

<<<<<<< HEAD
static gfal_plugin_dcap_handle gfal_dcap_init_handle(gfal_handle handle,
=======
static gfal_plugin_dcap_handle gfal_dcap_init_handle(gfal2_context_t handle,
>>>>>>> 7fcfdc92
        GError** err)
{
    gfal_plugin_dcap_handle ret = g_new0(struct _gfal_plugin_dcap_handle, 1);
    ret->ops = gfal_dcap_internal_loader(err);
    ret->handle = handle;
    gfal_dcap_regex_compile(&(ret->rex), err);
    return ret;
}

/*
 * Init function, called before all
 * */
<<<<<<< HEAD
gfal_plugin_interface gfal_plugin_init(gfal_handle handle, GError** err)
=======
gfal_plugin_interface gfal_plugin_init(gfal2_context_t handle, GError** err)
>>>>>>> 7fcfdc92
{
    gfal_plugin_interface dcap_plugin;
    GError* tmp_err = NULL;
    memset(&dcap_plugin, 0, sizeof(gfal_plugin_interface)); // clear the plugin

    dcap_plugin.plugin_data = (plugin_handle) gfal_dcap_init_handle(handle,
            &tmp_err);

    dcap_plugin.plugin_delete = &gfal_dcap_destroyG;
    dcap_plugin.getName = &gfal_dcap_getName;
    dcap_plugin.openG = &gfal_dcap_openG;
    dcap_plugin.closeG = &gfal_dcap_closeG;
    dcap_plugin.readG = &gfal_dcap_readG;
    dcap_plugin.preadG = &gfal_dcap_preadG;
    dcap_plugin.writeG = &gfal_dcap_writeG;
    dcap_plugin.pwriteG = &gfal_dcap_pwriteG;
    dcap_plugin.lseekG = &gfal_dcap_lseekG;
    dcap_plugin.check_plugin_url = &gfal_dcap_check_url;
    dcap_plugin.statG = &gfal_dcap_statG;
    dcap_plugin.lstatG = &gfal_dcap_lstatG;
    dcap_plugin.mkdirpG = &gfal_dcap_mkdirG;
    dcap_plugin.chmodG = &gfal_dcap_chmodG;
    dcap_plugin.rmdirG = &gfal_dcap_rmdirG;
    dcap_plugin.closedirG = &gfal_dcap_closedirG;
    dcap_plugin.opendirG = &gfal_dcap_opendirG;
    dcap_plugin.readdirG = &gfal_dcap_readdirG;
    dcap_plugin.accessG = &gfal_dcap_accessG;
    dcap_plugin.unlinkG = &gfal_dcap_unlinkG;

    if (tmp_err)
        gfal2_propagate_prefixed_error(err, tmp_err, __func__);
    return dcap_plugin;
}

void gfal_dcap_destroyG(plugin_handle handle)
{
    gfal_plugin_dcap_handle h = (gfal_plugin_dcap_handle) handle;
    free(h->ops);
    regfree(&(h->rex));
    free(h);
}

gboolean gfal_dcap_internal_check_url(gfal_plugin_dcap_handle dh,
        const char* surl, GError** err)
{
    if (surl == NULL || strnlen(surl, GFAL_URL_MAX_LEN) == GFAL_URL_MAX_LEN) {
        gfal2_set_error(err, gfal2_get_plugin_dcap_quark(), EINVAL, __func__, "Invalid surl, surl too long or NULL");
        return FALSE;
    }
    int ret = regexec(&dh->rex, surl, 0, NULL, 0);
    return (ret == 0) ? TRUE : FALSE;
}

/*
 *  Check the dcap url in the gfal module way
 * */
gboolean gfal_dcap_check_url(plugin_handle ch, const char* url, plugin_mode mode, GError** err)
{
    int ret;
    GError* tmp_err = NULL;
    gfal_plugin_dcap_handle rh = (gfal_plugin_dcap_handle) ch;
    switch (mode) {
        case GFAL_PLUGIN_OPEN:
        case GFAL_PLUGIN_LSTAT:
        case GFAL_PLUGIN_STAT:
        case GFAL_PLUGIN_MKDIR:
        case GFAL_PLUGIN_CHMOD:
        case GFAL_PLUGIN_RMDIR:
        case GFAL_PLUGIN_OPENDIR:
        case GFAL_PLUGIN_ACCESS:
        case GFAL_PLUGIN_UNLINK:
            ret = gfal_dcap_internal_check_url(rh, url, &tmp_err);
            break;
        default:
            ret = FALSE;
            break;
    }
    if (tmp_err)
        gfal2_propagate_prefixed_error(err, tmp_err, __func__);
    return ret;
}
<|MERGE_RESOLUTION|>--- conflicted
+++ resolved
@@ -52,11 +52,7 @@
     return g_quark_from_static_string(GFAL2_QUARK_PLUGINS "::DCAP");
 }
 
-<<<<<<< HEAD
-static gfal_plugin_dcap_handle gfal_dcap_init_handle(gfal_handle handle,
-=======
 static gfal_plugin_dcap_handle gfal_dcap_init_handle(gfal2_context_t handle,
->>>>>>> 7fcfdc92
         GError** err)
 {
     gfal_plugin_dcap_handle ret = g_new0(struct _gfal_plugin_dcap_handle, 1);
@@ -69,11 +65,7 @@
 /*
  * Init function, called before all
  * */
-<<<<<<< HEAD
-gfal_plugin_interface gfal_plugin_init(gfal_handle handle, GError** err)
-=======
 gfal_plugin_interface gfal_plugin_init(gfal2_context_t handle, GError** err)
->>>>>>> 7fcfdc92
 {
     gfal_plugin_interface dcap_plugin;
     GError* tmp_err = NULL;
