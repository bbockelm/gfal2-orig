--- conflicted
+++ resolved
@@ -547,10 +547,7 @@
     struct srm_xping_output output;
     if (gfal_srm_external_call.srm_xping(context, &output) < 0) {
         gfal_log(GFAL_VERBOSE_VERBOSE, "Failed to ping %s", surl);
-<<<<<<< HEAD
-=======
         gfal_srm_ifce_easy_context_release(opts, context);
->>>>>>> 27931bdf
         return -1;
     }
 
