/*
* Copyright @ Members of the EMI Collaboration, 2013.
* See www.eu-emi.eu for details on the copyright holders.
*
* Licensed under the Apache License, Version 2.0 (the "License");
* you may not use this file except in compliance with the License.
* You may obtain a copy of the License at
*
*    http://www.apache.org/licenses/LICENSE-2.0
*
* Unless required by applicable law or agreed to in writing, software
* distributed under the License is distributed on an "AS IS" BASIS,
* WITHOUT WARRANTIES OR CONDITIONS OF ANY KIND, either express or implied.
* See the License for the specific language governing permissions and
* limitations under the License.
*/

/*
 * @file gfal_srm_bringonline.c
 * @brief brings online functions layer from srm
 * @author Devresse Adrien, Alejandro Álvarez Ayllón
 * @version 2.0
 * @date 19/12/2011
 * */

#include <regex.h>
#include <time.h>

#include "gfal_srm.h"
#include "gfal_srm_endpoint.h"
#include "gfal_srm_internal_layer.h"
#include "gfal_srm_request.h"



static int gfal_srmv2_bring_online_internal(srm_context_t context, gfal_srmv2_opt* opts,
        int nbfiles, const char* const* surl, time_t pintime, time_t timeout,
        char* token, size_t tsize, int async, GError** errors)
{
    struct srm_bringonline_input  input;
    struct srm_bringonline_output output;
    gfal_srm_params_t             params = gfal_srm_params_new(opts);
    int i;

    memset(&output, 0, sizeof(output));

    srm_set_desired_request_time(context, timeout);

    input.nbfiles        = nbfiles;
    input.surls          = (char**)surl;
    input.desiredpintime = pintime;
    input.protocols      = gfal_srm_params_get_protocols(params);
    input.spacetokendesc = gfal_srm_params_get_spacetoken(params);

    if (input.spacetokendesc)
        gfal2_log(G_LOG_LEVEL_DEBUG, "Bringonline with spacetoken %s", input.spacetokendesc);

    int ret;
    if (async)
        ret = gfal_srm_external_call.srm_bring_online_async(context, &input, &output);
    else
        ret = gfal_srm_external_call.srm_bring_online(context, &input, &output);


    if (ret < 0) {
        GError *tmp_err = NULL;
        gfal_srm_report_error(context->errbuf, &tmp_err);
        for (i = 0; i < nbfiles; ++i) {
            errors[i] = g_error_copy(tmp_err);
        }
        g_error_free(tmp_err);
        return -1;
    }

    if (output.token)
        g_strlcpy(token, output.token, tsize);
    else
        token[0] = '\0';

    gfal2_log(G_LOG_LEVEL_MESSAGE, "Got BRINGONLINE token %s", token);

    int nterminal = 0;
    for (i = 0; i < nbfiles; ++i) {
        switch (output.filestatuses[i].status) {
            case 0:
                ++nterminal;
                break;
            case EAGAIN:
                break;
            default:
                gfal2_set_error(&errors[i], gfal2_get_plugin_srm_quark(),
                            output.filestatuses[i].status, __func__,
                            "error on the bring online request: %s ",
                            output.filestatuses[i].explanation);
                ++nterminal;
                break;
        }
    }
    gfal_srm_external_call.srm_srmv2_pinfilestatus_delete(output.filestatuses, ret);
    gfal_srm_external_call.srm_srm2__TReturnStatus_delete(output.retstatus);
    free(output.token);

    gfal_srm_params_free(params);

    // Return 1 if all are already terminal
    return nterminal == nbfiles;
}


int gfal_srmv2_bring_onlineG(plugin_handle ch, const char* surl,
        time_t pintime, time_t timeout, char* token, size_t tsize,
        int async, GError** err)
{
    g_return_val_err_if_fail(ch && surl && token, EINVAL, err, "[gfal_srmv2_bring_onlineG] Invalid value handle and/or surl");
    GError* tmp_err = NULL;
    gfal_srmv2_opt* opts = (gfal_srmv2_opt*) ch;

    int ret = -1;

    srm_context_t context = gfal_srm_ifce_easy_context(opts, surl, &tmp_err);
    if (context != NULL) {
        ret = gfal_srmv2_bring_online_internal(context, opts, 1, &surl,
                    pintime, timeout, token, tsize, async, &tmp_err);
    }
    gfal_srm_ifce_easy_context_release(opts, context);

    if (tmp_err) {
        gfal2_propagate_prefixed_error(err, tmp_err, __func__);
        return -1;
    }
    return ret;
}


int gfal_srmv2_bring_online_listG(plugin_handle ch, int nbfiles, const char* const* surls,
        time_t pintime, time_t timeout, char* token, size_t tsize,
        int async, GError** errors)
{
    GError* tmp_err = NULL;
    gfal_srmv2_opt* opts = (gfal_srmv2_opt*) ch;

    srm_context_t context = gfal_srm_ifce_easy_context(opts, *surls, &tmp_err);
    if (context == NULL) {
        int i;
        for (i = 0; i < nbfiles; ++i) {
            errors[i] = g_error_copy(tmp_err);
        }
        g_error_free(tmp_err);
        return -1;
    }

    int ret = gfal_srmv2_bring_online_internal(context, opts, nbfiles, surls,
                pintime, timeout, token, tsize, async, errors);
    gfal_srm_ifce_easy_context_release(opts, context);
    return ret;
}


static int gfal_srmv2_bring_online_poll_internal(srm_context_t context,
		int nbfiles, const char* const* surls, const char* token, GError ** errors)
{
    struct srm_bringonline_input  input;
    struct srm_bringonline_output output;
    int i;

    memset(&input, 0, sizeof(input));
    memset(&output, 0, sizeof(output));

    input.nbfiles = nbfiles;
    input.surls   = (char**)surls;
    output.token  = (char*)token;

    int ret = gfal_srm_external_call.srm_bring_online_status(context, &input, &output);
    if (ret < 0) {
        GError *tmp_err = NULL;
        gfal_srm_report_error(context->errbuf, &tmp_err);
        for (i = 0; i < nbfiles; ++i) {
            errors[i] = g_error_copy(tmp_err);
        }
        g_error_free(tmp_err);
        return -1;
    }

    int nterminal = 0;
    for (i = 0; i < nbfiles; ++i) {
        switch(output.filestatuses[i].status) {
            case 0:
                ++nterminal;
                break;
            case EAGAIN:
                gfal2_set_error(&errors[i], gfal2_get_plugin_srm_quark(),
                                EAGAIN, __func__,
                                "still queued: %s ",
                                output.filestatuses[i].explanation);
                break;
            default:
                gfal2_set_error(&errors[i], gfal2_get_plugin_srm_quark(),
                        output.filestatuses[i].status, __func__,
                        "error on the bring online request: %s ", output.filestatuses[i].explanation);
                ++nterminal;
        }
    }

    gfal_srm_external_call.srm_srmv2_pinfilestatus_delete(output.filestatuses, ret);
    gfal_srm_external_call.srm_srm2__TReturnStatus_delete(output.retstatus);

    // Return will be 1 if all files are terminal
    return nterminal == nbfiles;
}



int gfal_srmv2_bring_online_pollG(plugin_handle ch, const char* surl,
                                  const char* token, GError** err)
{
    g_return_val_err_if_fail(ch && surl && token, EINVAL, err, "[gfal_srmv2_bring_online_pollG] Invalid value handle and, surl or token");
    GError* tmp_err = NULL;
    gfal_srmv2_opt* opts = (gfal_srmv2_opt*) ch;

    int ret = -1;

    srm_context_t context = gfal_srm_ifce_easy_context(opts, surl, &tmp_err);
    if (context != NULL) {
        ret = gfal_srmv2_bring_online_poll_internal(context, 1, &surl, token, &tmp_err);
    }
    gfal_srm_ifce_easy_context_release(opts, context);

    if (tmp_err) {
        gfal2_propagate_prefixed_error(err, tmp_err, __func__);
        return -1;
    }

    return ret;
}



int gfal_srmv2_bring_online_poll_listG(plugin_handle ch, int nbfiles,
        const char* const * surls, const char* token, GError** errors)
{
    GError* tmp_err = NULL;
    gfal_srmv2_opt* opts = (gfal_srmv2_opt*) ch;

    srm_context_t context = gfal_srm_ifce_easy_context(opts, *surls, &tmp_err);
    if (context == NULL) {
        int i;
        for (i = 0; i < nbfiles; ++i) {
            errors[i] = g_error_copy(tmp_err);
        }
        g_error_free(tmp_err);
        return -1;
    }

    int ret = gfal_srmv2_bring_online_poll_internal(context, nbfiles, surls, token, errors);
    gfal_srm_ifce_easy_context_release(opts, context);
    return ret;
}



static int gfal_srmv2_release_file_internal(srm_context_t context, gfal_srmv2_opt* opts,
        int nbfiles, const char* const* surl, const char* token, GError** errors)
{
    struct srm_releasefiles_input input;
    struct srmv2_filestatus      *statuses;
    int i;

    if (token)
        gfal2_log(G_LOG_LEVEL_INFO, "Release file with token %s", token);
    else
        gfal2_log(G_LOG_LEVEL_INFO, "Release file without token");

    // Perform
    input.nbfiles  = nbfiles;
    input.reqtoken = NULL;
    input.surls    = (char**)surl;
    if(token)
        input.reqtoken = (char*)token;

    int ret = gfal_srm_external_call.srm_release_files(context, &input, &statuses);

    if (ret < 0) {
        GError *tmp_err = NULL;
        gfal_srm_report_error(context->errbuf, &tmp_err);
        for (i = 0; i < nbfiles; ++i) {
            errors[i] = g_error_copy(tmp_err);
        }
        g_error_free(tmp_err);
        return -1;
    }

    for (i = 0; i < nbfiles; ++i) {
        if (statuses[i].status != 0) {
            gfal2_set_error(&errors[i], gfal2_get_plugin_srm_quark(), statuses[i].status, __func__,
                    "error on the release request : %s ", statuses[0].explanation);
        }
    }
    gfal_srm_external_call.srm_srmv2_filestatus_delete(statuses, 1);
    return 0;
}



int gfal_srmv2_release_fileG(plugin_handle ch, const char* surl,
        const char* token, GError** err)
{
    g_return_val_err_if_fail(ch && surl && token, EINVAL, err, "[gfal_srmv2_release_fileG] Invalid value handle, surl or token");
    GError* tmp_err = NULL;
    gfal_srmv2_opt* opts = (gfal_srmv2_opt*) ch;

    int ret = -1;

    srm_context_t context = gfal_srm_ifce_easy_context(opts, surl, &tmp_err);
    if (context != NULL) {
        ret = gfal_srmv2_release_file_internal(context, opts, 1, &surl, token, &tmp_err);
    }
    gfal_srm_ifce_easy_context_release(opts, context);

    if (tmp_err) {
        gfal2_propagate_prefixed_error(err, tmp_err, __func__);
        return -1;
    }

    return ret;
}



int gfal_srmv2_release_file_listG(plugin_handle ch, int nbfiles, const char* const* surls,
        const char* token, GError** errors)
{
    GError* tmp_err = NULL;
    gfal_srmv2_opt* opts = (gfal_srmv2_opt*) ch;

    srm_context_t context = gfal_srm_ifce_easy_context(opts, *surls, &tmp_err);
    if (context == NULL) {
        int i;
        for (i = 0; i < nbfiles; ++i) {
            errors[i] = g_error_copy(tmp_err);
        }
        g_error_free(tmp_err);
        return -1;
    }

    int ret = gfal_srmv2_release_file_internal(context, opts, nbfiles, surls, token, errors);
    gfal_srm_ifce_easy_context_release(opts, context);
    return ret;
}


static int gfal_srmv2_abort_files_internal(srm_context_t context, gfal_srmv2_opt* opts,
        int nbfiles, const char* const* surl, const char* token, GError** errors)
{
    struct srm_abort_files_input input;
    struct srmv2_filestatus      *statuses;
    GError                       *tmp_err = NULL;
    int i;

    if (token)
<<<<<<< HEAD
        gfal_log(GFAL_VERBOSE_VERBOSE, "Abort file with token %s", token);
    else
        gfal_log(GFAL_VERBOSE_VERBOSE, "Abort file without token");
=======
        gfal2_log(G_LOG_LEVEL_INFO, "Abort file with token %s", token);
    else
        gfal2_log(G_LOG_LEVEL_INFO, "Abort file without token");
>>>>>>> a4362094

    // Perform
    input.nbfiles  = nbfiles;
    input.reqtoken = NULL;
    input.surls    = (char**)surl;
    if(token)
        input.reqtoken = (char*)token;

    int ret = gfal_srm_external_call.srm_abort_files(context, &input, &statuses);

    if (ret < 0) {
        gfal_srm_report_error(context->errbuf, &tmp_err);
        for (i = 0; i < nbfiles; ++i) {
            errors[i] = g_error_copy(tmp_err);
        }
        g_error_free(tmp_err);
    }
    else {
        ret = 0;
        for (i = 0; i < nbfiles; ++i) {
            if (statuses[i].status != 0) {
                gfal2_set_error(&(errors[i]), gfal2_get_plugin_srm_quark(),
                        statuses[i].status, __func__,
                        "error on the abort request : %s ", statuses[i].explanation);
                ret -= 1;
            }
        }
        gfal_srm_external_call.srm_srmv2_filestatus_delete(statuses, 1);
    }

    return ret;
}

int gfal_srm2_abort_filesG(plugin_handle ch, int nbfiles, const char* const* surls, const char* token, GError ** errors)
{
    GError* tmp_err = NULL;
    gfal_srmv2_opt* opts = (gfal_srmv2_opt*) ch;

    srm_context_t context = gfal_srm_ifce_easy_context(opts, *surls, &tmp_err);
    if (context == NULL) {
        int i;
        for (i = 0; i < nbfiles; ++i) {
            errors[i] = g_error_copy(tmp_err);
        }
        g_error_free(tmp_err);
        return -1;
    }

    int ret = gfal_srmv2_abort_files_internal(context, opts, nbfiles, surls, token, errors);
    gfal_srm_ifce_easy_context_release(opts, context);
    return ret;
}<|MERGE_RESOLUTION|>--- conflicted
+++ resolved
@@ -357,15 +357,9 @@
     int i;
 
     if (token)
-<<<<<<< HEAD
-        gfal_log(GFAL_VERBOSE_VERBOSE, "Abort file with token %s", token);
-    else
-        gfal_log(GFAL_VERBOSE_VERBOSE, "Abort file without token");
-=======
         gfal2_log(G_LOG_LEVEL_INFO, "Abort file with token %s", token);
     else
         gfal2_log(G_LOG_LEVEL_INFO, "Abort file without token");
->>>>>>> a4362094
 
     // Perform
     input.nbfiles  = nbfiles;
