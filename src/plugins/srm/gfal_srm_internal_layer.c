--- conflicted
+++ resolved
@@ -64,20 +64,12 @@
     .srm_abort_request = &srm_abort_request,
     .srm_getspacetokens = &srm_getspacetokens,
     .srm_getspacemd =  &srm_getspacemd,
-<<<<<<< HEAD
-    .srm_abort_files = &srm_abort_files
-};
-
-
-static srm_context_t gfal_srm_ifce_context_setup(gfal_context_t handle,
-=======
     .srm_abort_files = &srm_abort_files,
     .srm_xping = &srm_xping
 };
 
 
 static srm_context_t gfal_srm_ifce_context_setup(gfal2_context_t handle,
->>>>>>> 7fcfdc92
         const char* endpoint, const char* ucert, const char* ukey,
         char* errbuff, size_t s_errbuff, GError** err)
 {
@@ -182,23 +174,12 @@
     }
 
     if (opts->srm_context) {
-<<<<<<< HEAD
-        strncpy(opts->endpoint, full_endpoint, sizeof(opts->endpoint));
-        if (ucert) {
-            strncpy(opts->x509_ucert, ucert, GFAL_URL_MAX_LEN);
-            opts->x509_ucert[GFAL_URL_MAX_LEN -1 ] = '\0';
-        }
-        if (ukey) {
-            strncpy(opts->x509_ukey, ukey, sizeof(opts->x509_ukey));
-            opts->x509_ukey[GFAL_URL_MAX_LEN -1 ] = '\0';
-=======
         g_strlcpy(opts->endpoint, full_endpoint, GFAL_URL_MAX_LEN);
         if (ucert) {
             g_strlcpy(opts->x509_ucert, ucert, GFAL_URL_MAX_LEN);
         }
         if (ukey) {
             g_strlcpy(opts->x509_ukey, ukey, sizeof(opts->x509_ukey));
->>>>>>> 7fcfdc92
         }
     }
 
