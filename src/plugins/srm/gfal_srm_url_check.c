/* 
* Copyright @ Members of the EMI Collaboration, 2010.
* See www.eu-emi.eu for details on the copyright holders.
* 
* Licensed under the Apache License, Version 2.0 (the "License"); 
* you may not use this file except in compliance with the License. 
* You may obtain a copy of the License at 
*
*    http://www.apache.org/licenses/LICENSE-2.0 
* 
* Unless required by applicable law or agreed to in writing, software 
* distributed under the License is distributed on an "AS IS" BASIS, 
* WITHOUT WARRANTIES OR CONDITIONS OF ANY KIND, either express or implied. 
* See the License for the specific language governing permissions and 
* limitations under the License.
*/

 
#include <string.h>

#include "gfal_srm_url_check.h"

#include <common/gfal_types.h>
#include <common/gfal_common_err_helpers.h>
#include <transfer/gfal_transfer.h>

const char * surl_prefix = GFAL_PREFIX_SRM;


gboolean srm_check_url(const char * surl){
    gboolean res = FALSE;
    const size_t prefix_len = strlen(surl_prefix);
    size_t surl_len = strnlen(surl, GFAL_URL_MAX_LEN);
    if ((surl_len < GFAL_URL_MAX_LEN)
            && (strncmp(surl, surl_prefix, prefix_len) == 0)) {
        res = TRUE;
    }
    return res;
}

static gboolean srm_has_schema(const char * surl){
    return strstr(surl, "://") != NULL;
}


<<<<<<< HEAD
gboolean plugin_url_check2(plugin_handle handle, gfal_context_t context,
=======
gboolean plugin_url_check2(plugin_handle handle, gfal2_context_t context,
>>>>>>> 7fcfdc92
        const char* src, const char* dst, gfal_url2_check type)
{
    g_return_val_if_fail(handle != NULL && src != NULL && dst != NULL, FALSE);
    gboolean res = FALSE;
    gboolean src_srm = srm_check_url(src);
    gboolean dst_srm = srm_check_url(dst);
    gboolean src_valid_url = src_srm || srm_has_schema(src);
    gboolean dst_valid_url = dst_srm || srm_has_schema(dst);

    if (src != NULL && dst != NULL ) {
        res = (type == GFAL_FILE_COPY && ((src_srm && dst_valid_url) || (dst_srm && src_valid_url)));
    }
    return res;
}<|MERGE_RESOLUTION|>--- conflicted
+++ resolved
@@ -43,11 +43,7 @@
 }
 
 
-<<<<<<< HEAD
-gboolean plugin_url_check2(plugin_handle handle, gfal_context_t context,
-=======
 gboolean plugin_url_check2(plugin_handle handle, gfal2_context_t context,
->>>>>>> 7fcfdc92
         const char* src, const char* dst, gfal_url2_check type)
 {
     g_return_val_if_fail(handle != NULL && src != NULL && dst != NULL, FALSE);
