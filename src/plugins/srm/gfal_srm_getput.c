--- conflicted
+++ resolved
@@ -69,12 +69,8 @@
         if (!matching_protocol) {
             failed = -1;
             gfal2_set_error(tmp_err, gfal2_get_plugin_srm_quark(), EBADMSG, __func__,
-<<<<<<< HEAD
-                    "The SRM endpoint returned a protocol that wasn't requested: %s");
-=======
                     "The SRM endpoint returned a protocol that wasn't requested: %s",
                     turl);
->>>>>>> 27931bdf
         }
     }
     // Didn't match, so free and set an error
