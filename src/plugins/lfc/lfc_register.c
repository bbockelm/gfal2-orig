--- conflicted
+++ resolved
@@ -93,11 +93,7 @@
         regerror(ret, &regex, err_buffer, sizeof(err_buffer));
 
         gfal2_set_error(error, gfal2_get_plugins_quark(), EINVAL, __func__,
-<<<<<<< HEAD
-                    "The destination is not a valid url: %s (%s)", url, err_buffer);
-=======
                     "The source is not a valid url: %s (%s)", url, err_buffer);
->>>>>>> 7fcfdc92
         ret = -1;
     }
 
