--- conflicted
+++ resolved
@@ -111,9 +111,8 @@
 int gfal_http_copy_check(plugin_handle plugin_data, gfal2_context_t context,
         const char* src, const char* dst, gfal_url2_check check);
 
-<<<<<<< HEAD
 gboolean gfal_should_fallback(int error_code);
-=======
+
 // QoS
 const char* gfal_http_check_classes(plugin_handle plugin_data, const char *url, const char *type, GError** err);
 const char* gfal_http_check_file_qos(plugin_handle plugin_data, const char *fileUrl, GError** err);
@@ -121,6 +120,5 @@
 const char* gfal_http_check_target_qos(plugin_handle plugin_data, const char *fileUrl, GError** err);
 int gfal_http_change_object_qos(plugin_handle plugin_data, const char *fileUrl, const char* newQosClass, GError** err);
 bool httpcodeIsValid(int code);
->>>>>>> 8cc69b4e
 
 #endif //_GFAL_HTTP_PLUGIN_H