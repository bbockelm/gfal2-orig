--- conflicted
+++ resolved
@@ -58,11 +58,7 @@
     // Note: in WebDAV DELETE works for directories and files, so check ourselves
     // we are not unlinking a folder
     struct stat st;
-<<<<<<< HEAD
-    if (davix->posix.stat(&davix->params, url, &st, &daverr) != 0) {
-=======
     if (davix->posix.stat(&davix->params, stripped_url, &st, &daverr) != 0) {
->>>>>>> 7fcfdc92
       davix2gliberr(daverr, err);
       Davix::DavixError::clearError(&daverr);
       return -1;
@@ -74,11 +70,7 @@
         return -1;
     }
 
-<<<<<<< HEAD
-    if (davix->posix.unlink(&davix->params, url, &daverr) != 0) {
-=======
     if (davix->posix.unlink(&davix->params, stripped_url, &daverr) != 0) {
->>>>>>> 7fcfdc92
       davix2gliberr(daverr, err);
       Davix::DavixError::clearError(&daverr);
       return -1;
@@ -99,11 +91,7 @@
     // Note: in WebDAV DELETE is recursive for directories, so check first if there is anything
     // inside and fail in that case
     struct stat st;
-<<<<<<< HEAD
-    if (davix->posix.stat(&davix->params, url, &st, &daverr) != 0) {
-=======
     if (davix->posix.stat(&davix->params, stripped_url, &st, &daverr) != 0) {
->>>>>>> 7fcfdc92
       davix2gliberr(daverr, err);
       Davix::DavixError::clearError(&daverr);
       return -1;
@@ -115,11 +103,7 @@
         return -1;
     }
 
-<<<<<<< HEAD
-    if (davix->posix.rmdir(&davix->params, url, &daverr) != 0) {
-=======
     if (davix->posix.rmdir(&davix->params, stripped_url, &daverr) != 0) {
->>>>>>> 7fcfdc92
       davix2gliberr(daverr, err);
       Davix::DavixError::clearError(&daverr);
       return -1;
@@ -131,50 +115,6 @@
 
 int gfal_http_access(plugin_handle plugin_data, const char* url, int mode, GError** err)
 {
-<<<<<<< HEAD
-  struct stat buf;
-  GError*     tmp_err = NULL;
-  
-  if (gfal_http_stat(plugin_data, url, &buf, &tmp_err) != 0) {
-    gfal2_propagate_prefixed_error(err, tmp_err, __func__);
-    return -1;
-  }
-  
-  uid_t real_uid = getuid();
-  gid_t real_gid = getgid();
-  
-  int ngroups = getgroups(0, NULL);
-  if (ngroups < 0) {
-      gfal2_set_error(err, http_plugin_domain, errno, __func__,
-                      "Could not get the groups of the current user");
-      return -1;
-  }
-
-  gid_t additional_gids[ngroups];
-  getgroups(ngroups, additional_gids);
-  
-  if (real_uid == buf.st_uid)
-    mode <<=  6;
-  else if (real_gid == buf.st_gid)
-    mode <<= 3;
-  else {
-    for (int i = 0; i < ngroups; ++i) {
-      if (additional_gids[i] == buf.st_gid) {
-        mode <<= 3;
-        break;
-      }
-    }
-  }
-  
-  if ((mode & buf.st_mode) != static_cast<mode_t>(mode)) {
-    gfal2_set_error(err, http_plugin_domain, EACCES, __func__,
-                "Does not have enough permissions on '%s'", url);
-    return -1;
-  }
-  else {
-    return 0;
-  }
-=======
     struct stat buf;
     GError* tmp_err = NULL;
 
@@ -218,7 +158,6 @@
     else {
         return 0;
     }
->>>>>>> 7fcfdc92
 }
 
 
@@ -314,13 +253,8 @@
         return -1;
     }
 
-<<<<<<< HEAD
-    Davix::File f(davix->context, Davix::Uri(url));
-    if( f.checksum(&davix->params, buffer_chk, check_type, &daverr) <0 ){
-=======
     Davix::File f(davix->context, Davix::Uri(stripped_url));
     if(f.checksum(&davix->params, buffer_chk, check_type, &daverr) <0 ){
->>>>>>> 7fcfdc92
         davix2gliberr(daverr, err);
         Davix::DavixError::clearError(&daverr);
     }
