--- conflicted
+++ resolved
@@ -369,12 +369,29 @@
     file_plugin.unlinkG = &gfal_plugin_file_unlink;
     file_plugin.getxattrG = &gfal_plugin_file_getxattr;
     file_plugin.listxattrG = &gfal_plugin_file_listxattr;
-<<<<<<< HEAD
-    file_plugin.setxattrG = &gfal_plugin_file_setxattr;
-=======
     file_plugin.setxattrG  = &gfal_plugin_file_setxattr;
->>>>>>> 2e77373c
-
+
+ /*    file_plugin. = &gfal_srm_mkdirG;
+    file_plugin.statG= &gfal_srm_statG;
+    file_plugin.lstatG = &gfal_srm_statG; // no management for symlink in srm protocol/srm-ifce, just map to stat
+    file_plugin.rmdirG = &gfal_srm_rmdirG;
+    file_plugin.opendirG = &gfal_srm_opendirG;
+    file_plugin.readdirG = &gfal_srm_readdirG;
+    file_plugin.closedirG = &gfal_srm_closedirG;
+
+    file_plugin.openG = &gfal_srm_openG;
+    file_plugin.closeG = &gfal_srm_closeG;
+    file_plugin.readG= &gfal_srm_readG;
+    file_plugin.preadG = &gfal_srm_preadG;
+    file_plugin.writeG= &gfal_srm_writeG;
+    file_plugin.chmodG= &gfal_srm_chmodG;
+    file_plugin.lseekG= &gfal_srm_lseekG;
+    file_plugin.unlinkG = &gfal_srm_unlinkG;
+    file_plugin.getxattrG = &gfal_srm_getxattrG;
+    file_plugin.listxattrG = &gfal_srm_listxattrG;
+    file_plugin.checksum_calcG = &gfal_srm_checksumG;
+    file_plugin.copy_file = &file_plugin_filecopy;
+    file_plugin.check_plugin_url_transfer =&plugin_url_check2;*/
 	return file_plugin;
 }
 
