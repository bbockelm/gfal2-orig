/*
 * Copyright (c) CERN 2013-2017
 *
 * Copyright (c) Members of the EMI Collaboration. 2010-2013
 *  See  http://www.eu-emi.eu/partners for details on the copyright
 *  holders.
 *
 * Licensed under the Apache License, Version 2.0 (the "License");
 * you may not use this file except in compliance with the License.
 * You may obtain a copy of the License at
 *
 *    http://www.apache.org/licenses/LICENSE-2.0
 *
 * Unless required by applicable law or agreed to in writing, software
 * distributed under the License is distributed on an "AS IS" BASIS,
 * WITHOUT WARRANTIES OR CONDITIONS OF ANY KIND, either express or implied.
 * See the License for the specific language governing permissions and
 * limitations under the License.
 */

#include <stdio.h>
#include <glib.h>
#include <time.h>

#include <transfer/gfal_transfer_internal.h>
#include <common/gfal_error.h>



GQuark GFAL_EVENT_PREPARE_ENTER;
GQuark GFAL_EVENT_PREPARE_EXIT;
GQuark GFAL_EVENT_TRANSFER_ENTER;
GQuark GFAL_EVENT_TRANSFER_EXIT;
GQuark GFAL_EVENT_CLOSE_ENTER;
GQuark GFAL_EVENT_CLOSE_EXIT;
GQuark GFAL_EVENT_CHECKSUM_ENTER;
GQuark GFAL_EVENT_CHECKSUM_EXIT;
GQuark GFAL_EVENT_CANCEL_ENTER;
GQuark GFAL_EVENT_CANCEL_EXIT;
GQuark GFAL_EVENT_OVERWRITE_DESTINATION;
GQuark GFAL_EVENT_LIST_ENTER;
GQuark GFAL_EVENT_LIST_ITEM;
GQuark GFAL_EVENT_LIST_EXIT;
GQuark GFAL_EVENT_TRANSFER_TYPE;
<<<<<<< HEAD
GQuark GFAL_EVENT_IPV6;
=======
GQuark GFAL_EVENT_EVICT;
>>>>>>> 6dfd0270


__attribute__((constructor))
static void init_event_quarks() {
    GFAL_EVENT_PREPARE_ENTER = g_quark_from_static_string("PREPARE:ENTER");
    GFAL_EVENT_PREPARE_EXIT = g_quark_from_static_string("PREPARE:EXIT");
    GFAL_EVENT_TRANSFER_ENTER = g_quark_from_static_string("TRANSFER:ENTER");
    GFAL_EVENT_TRANSFER_EXIT = g_quark_from_static_string("TRANSFER:EXIT");
    GFAL_EVENT_CLOSE_ENTER = g_quark_from_static_string("CLOSE:ENTER");
    GFAL_EVENT_CLOSE_EXIT = g_quark_from_static_string("CLOSE:EXIT");
    GFAL_EVENT_CHECKSUM_ENTER = g_quark_from_static_string("CHECKSUM:ENTER");
    GFAL_EVENT_CHECKSUM_EXIT = g_quark_from_static_string("CHECKSUM:EXIT");
    GFAL_EVENT_CANCEL_ENTER = g_quark_from_static_string("CANCEL:ENTER");
    GFAL_EVENT_CANCEL_EXIT = g_quark_from_static_string("CANCEL:EXIT");
    GFAL_EVENT_OVERWRITE_DESTINATION = g_quark_from_static_string("OVERWRITE");
    GFAL_EVENT_LIST_ENTER = g_quark_from_static_string("LIST:ENTER");
    GFAL_EVENT_LIST_ITEM = g_quark_from_static_string("LIST:ITEM");
    GFAL_EVENT_LIST_EXIT = g_quark_from_static_string("LIST:EXIT");
    GFAL_EVENT_TRANSFER_TYPE = g_quark_from_static_string("TRANSFER:TYPE");
<<<<<<< HEAD
    GFAL_EVENT_IPV6 = g_quark_from_static_string("IPV6");
=======
    GFAL_EVENT_EVICT = g_quark_from_static_string("EVICT");
>>>>>>> 6dfd0270
}


static void plugin_trigger_event_callback(gpointer data, gpointer user_data)
{

    gfalt_event_t event = (gfalt_event_t)user_data;
    struct _gfalt_callback_entry* entry = (struct _gfalt_callback_entry*)data;
    gfalt_event_func callback = (gfalt_event_func)entry->func;

    callback(event, entry->udata);
}


int plugin_trigger_event(gfalt_params_t params, GQuark domain, gfal_event_side_t side,
        GQuark stage, const char* fmt, ...)
{
    char buffer[512] = { 0 };
    va_list msg_args;
    va_start(msg_args, fmt);
    if (fmt) {
        vsnprintf(buffer, sizeof(buffer), fmt, msg_args);
    }
    va_end(msg_args);

    struct _gfalt_event event;
    GTimeVal tmst;

    g_get_current_time(&tmst);

    event.domain = domain;
    event.side = side;
    event.stage = stage;
    event.timestamp = tmst.tv_sec * 1000 + tmst.tv_usec / 1000;
    event.description = buffer;

    g_slist_foreach(params->event_callbacks, plugin_trigger_event_callback, &event);

    const char* side_str;
    switch (side) {
        case GFAL_EVENT_SOURCE:
            side_str = "SOURCE";
            break;
        case GFAL_EVENT_DESTINATION:
            side_str = "DESTINATION";
            break;
        default:
            side_str = "BOTH";
    }

    gfal2_log(G_LOG_LEVEL_MESSAGE, "Event triggered: %s %s %s %s", side_str,
            g_quark_to_string(domain), g_quark_to_string(stage), buffer);
    return 0;
}


struct _gfalt_monitor_data {
    gfalt_transfer_status_t* status;
    const char* src, *dst;
};


static void plugin_trigger_monitor_callback(gpointer data, gpointer user_data)
{

    struct _gfalt_monitor_data* monitor = (struct _gfalt_monitor_data*)user_data;
    struct _gfalt_callback_entry* entry = (struct _gfalt_callback_entry*)data;
    gfalt_monitor_func callback = (gfalt_monitor_func)entry->func;

    callback(*monitor->status, monitor->src, monitor->dst, entry->udata);
}


int plugin_trigger_monitor(gfalt_params_t params, gfalt_transfer_status_t status,
        const char* src, const char* dst)
{
    struct _gfalt_monitor_data monitor;
    monitor.status = &status;
    monitor.src = src;
    monitor.dst = dst;
    g_slist_foreach(params->monitor_callbacks, plugin_trigger_monitor_callback, &monitor);
    return 0;
}


void gfalt_propagate_prefixed_error(GError **dest, GError *src, const gchar *function,
        const gchar *side, const gchar *note)
{
    if (note) {
        gfal2_propagate_prefixed_error_extended(dest, src, function, "%s %s ", side,
                note);
    }
    else {
        gfal2_propagate_prefixed_error_extended(dest, src, function, "%s ", side);
    }
}


void gfalt_set_error(GError **err, GQuark domain, gint code, const gchar *function,
        const char *side, const gchar *note, const gchar *format, ...)
{
    char buffer[1024];
    va_list args;
    va_start(args, format);
    vsnprintf(buffer, sizeof(buffer), format, args);
    va_end(args);
    if (note)
        gfal2_set_error(err, domain, code, function, "%s %s %s", side, note, buffer);
    else
        gfal2_set_error(err, domain, code, function, "%s %s", side, buffer);
}<|MERGE_RESOLUTION|>--- conflicted
+++ resolved
@@ -42,11 +42,8 @@
 GQuark GFAL_EVENT_LIST_ITEM;
 GQuark GFAL_EVENT_LIST_EXIT;
 GQuark GFAL_EVENT_TRANSFER_TYPE;
-<<<<<<< HEAD
 GQuark GFAL_EVENT_IPV6;
-=======
 GQuark GFAL_EVENT_EVICT;
->>>>>>> 6dfd0270
 
 
 __attribute__((constructor))
@@ -66,11 +63,8 @@
     GFAL_EVENT_LIST_ITEM = g_quark_from_static_string("LIST:ITEM");
     GFAL_EVENT_LIST_EXIT = g_quark_from_static_string("LIST:EXIT");
     GFAL_EVENT_TRANSFER_TYPE = g_quark_from_static_string("TRANSFER:TYPE");
-<<<<<<< HEAD
     GFAL_EVENT_IPV6 = g_quark_from_static_string("IPV6");
-=======
     GFAL_EVENT_EVICT = g_quark_from_static_string("EVICT");
->>>>>>> 6dfd0270
 }
 
 
