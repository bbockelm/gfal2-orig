#pragma once
#ifndef _GFAL_PLUGIN_INTERFACE_
#define _GFAL_PLUGIN_INTERFACE_
/*
* Copyright @ Members of the EMI Collaboration, 2010.
* See www.eu-emi.eu for details on the copyright holders.
*
* Licensed under the Apache License, Version 2.0 (the "License");
* you may not use this file except in compliance with the License.
* You may obtain a copy of the License at
*
*    http://www.apache.org/licenses/LICENSE-2.0
*
* Unless required by applicable law or agreed to in writing, software
* distributed under the License is distributed on an "AS IS" BASIS,
* WITHOUT WARRANTIES OR CONDITIONS OF ANY KIND, either express or implied.
* See the License for the specific language governing permissions and
* limitations under the License.
*/


/**
 * @file gfal_common_plugin_interface.h
 * @author Devresse Adrien
 *  plugin specific related API
 * */

#include <glib.h>
#include <common/gfal_prototypes.h>
#include <common/gfal_constants.h>
#include <global/gfal_global.h>
#include <transfer/gfal_transfer_types.h>

#ifdef __cplusplus
extern "C"
{
#endif

/**
  classical data access plugin
*/
#define GFAL_PLUGIN_PRIORITY_DATA 0;
#define GFAL_PLUGIN_PRIORITY_CATALOG 100;
#define GFAL_PLUGIN_PRIORITY_CACHE 200;

/**
 * Prototype of the plugins entry point
 *
 *  return gfal_plugin_interface must be allocated with \êef gfal_plugin_interface_new
 *
 * @param handle : gfal2_context_t of the current call
 * @param err : Error report in case of fatal error while the plugin load.
 *
 * */
typedef gfal_plugin_interface* (*gfal_plugin_init_t)(gfal2_context_t handle, GError** err);


/**
 * @struct _gfal_plugin_interface
 *
 *  Main interface that MUST be returned the entry point function "gfal_plugin_init" of each GFAL 2.0 plugin.
 *  the minimum calls are : getName, plugin_delete, check_plugin_url
 *  all the unused function pointers must be set to NULL
 */
struct _gfal_plugin_interface{
	 //! @cond
     // internal gfal data : touching this triggers the death of a kitty
	void * gfal_data;
	//! @endcond

    // plugin management

	/**
     *  plugin reserved pointer, free to use for plugin's internal data, passed to any function
	 *
	 * */
	plugin_handle plugin_data;
    /**
     * plugin priority
     *  SHOULD be defined to GFAL_PLUGIN_PRIORITY_DATA by default
     * */
    int priority;
	/**
	 *  MANDATORY : return a the string id of the plugin.
	 *  string id must be short, constant and unique ( ex : "plugin_gridftp" )
	 *  @return the constant identity string
	 * */
	const char* (*getName)();
	/**
	 * OPTIONAL : Last call before the unload of the plugin for the associated handle
	 *        You can use this to clear your internal context
	 * @param plugin_data : internal plugin data
	 */
	void (*plugin_delete)(plugin_handle plugin_data);

    // FILE API


	/**
	 *  MANDATORY: Main critical function of the plugins, URL checker.
	 *  check the availability of the given operation on this plugin for the given URL
	 *
	 *  This function is used by gfal 2.0 to determine which plugin need to be contacted for a given operation
	 *
	 *
	 *  @warning This function is a key function of GFAL 2.0, It MUST be as fast as possible.
	 *  @param plugin_data : internal plugin data
	 *  @param url : URL to check for the protocol compatibility
	 *  @param operation :  operation to check
	 *  @param err : error handle, should be used ONLY in case of major failure.
	 *  @return must return TRUE if the operation is compatible with this plugin, else FALSE
	 */
	gboolean (*check_plugin_url)(plugin_handle plugin_data, const char* url,  plugin_mode operation, GError** err);

	/**
	 *  OPTIONAL : gfal_access function  support
	 *  @param plugin_data : internal plugin data
	 *  @param url : URL for access checking
	 *  @param mode : mode to check ( see man 2 access )
	 *  @param err : Error report, the code field of err should be set to errno value when possible
	 *  @return 0 or -1 if error occures,
	 *          err MUST be set in case of error
	 * */
	int (*accessG)(plugin_handle plugin_data, const char* url, int mode, GError** err);

	/**
	 *  OPTIONAL : gfal_chmod function  support
	 *  @param plugin_data : internal plugin data
	 *  @param url : URL of the file
	 *  @param mode : mode to set
	 *  @param err : Error report, the code field of err should be set to errno value when possible
	 *  @return 0 or -1 if error occures,
	 *          err MUST be set in case of error
	 * */
	int	(*chmodG)(plugin_handle plugin_data, const char * url, mode_t mode, GError** err);
	/**
	 *  OPTIONAL : gfal_rename function  support
	 *  @param plugin_data : internal plugin data
	 *  @param oldurl : old url of the file
	 *  @param urlnew : new url of the file
	 *  @param err : Error report, the code field of err should be set to errno value when possible
	 *  @return 0 or -1 if error occures,
	 *          err MUST be set in case of error
	 * */
	int	(*renameG)(plugin_handle plugin_data, const char * oldurl, const char * urlnew, GError** err);
	/**
	 *  OPTIONAL : gfal_symlink function  support
	 *  @param plugin_data : internal plugin data
	 *  @param oldurl : old url of the file
	 *  @param urlnew : symlink to create
	 *  @param err : Error report, the code field of err should be set to errno value when possible
	 *  @return 0 or -1 if error occures,
	 *          err MUST be set in case of error
	 * */
	int (*symlinkG)(plugin_handle plugin_data, const char* oldurl, const char* newold, GError** err);

	/**
	 *  MANDATORY : gfal_stat function  support
	 *  @param plugin_data : internal plugin data
	 *  @param url : url to stat
	 *  @param buf : informations of the file
	 *  @param err : Error report, the code field of err should be set to errno value when possible
	 *  @return 0 or -1 if error occures,
	 *          err MUST be set in case of error
	 * */
	int (*statG)(plugin_handle plugin_data , const char* url, struct stat *buf, GError** err);

	/**
	 *  OPTIONAL : gfal_lstat function  support
	 * 			In case of non support for this function, calls to @ref gfal_lstat are mapped to @ref gfal_stat.
	 *
	 *  @param plugin_data : internal plugin data
	 *  @param url : url to stat
	 *  @param buf : informations of the file
	 *  @param err : Error report, the code field of err should be set to errno value when possible
	 *  @return 0 or -1 if error occures,
	 *          err MUST be set in case of error
	 * */
	int (*lstatG)(plugin_handle plugin_data, const char* url, struct stat *buf, GError** err);
	/**
	 *  OPTIONAL : gfal_readlink function  support
	 *
	 *  @param plugin_data : internal plugin data
	 *  @param url : url to stat
	 *  @param buff : buffer for the readlink result
	 *  @param size_t : buffsize maximum size to fill in the buffer
	 *  @param err : Error report, the code field of err should be set to errno value when possible
	 *  @return number of bytes in buff in case of success or -1 if error occures,
	 *          err MUST be set in case of error
	 * */
	ssize_t (*readlinkG)(plugin_handle plugin_data, const char* url, char* buff, size_t buffsiz, GError** );

	/**
	 *  OPTIONAL : gfal_opendir function  support
	 *
	 *  @param plugin_data : internal plugin data
	 *  @param url : url of directory to list
	 *  @param err : Error report, the code field of err should be set to errno value when possible
	 *  @return gfa_file_handle in case of success or NULL if error,
	 *          err MUST be set in case of error
	 * */
	 gfal_file_handle (*opendirG)(plugin_handle plugin_data, const char* url, GError** err);

	/**
	 *  MANDATORY IF OPENDIR : gfal_closedir function  support
	 *
	 *  @param plugin_data : internal plugin data
	 *  @param dir_desc : directory descriptor to use
	 *  @param err : Error report, the code field of err should be set to errno value when possible
	 *  @return 0 in case of success or -1 if error,
	 *          err MUST be set in case of error
	 * */
	 int (*closedirG)(plugin_handle plugin_data, gfal_file_handle dir_desc, GError** err);

	/**
	 *  MANDATORY IF OPENDIR : gfal_readdir function  support
	 *
	 *  @param plugin_data : internal plugin data
	 *  @param dir_desc : directory descriptor to use
	 *  @param err : Error report, the code field of err should be set to errno value when possible
	 *  @return dirent information in case of success or NULL if end of listing or error,
	 *          err MUST be set in case of error
	 * */
	struct dirent* (*readdirG)(plugin_handle plugin_data, gfal_file_handle dir_desc, GError** err);

	/**
	 *  OPTIONAL : gfal_mkdir function  support
	 *
	 *  @param plugin_data : internal plugin data
	 *  @param url : url of the directory to create
     *  @param mode : right mode of the created directory
     *  @param rec_flag : recursive mode, if enabled the plugin MUST create the parent directories if needed,
     *       if the rec_flag is not supported by this plugin, the plugin MUST return a negative value and set the GError errcode to ENOENT
	 *  @param err : Error report, the code field of err should be set to errno value when possible
	 *  @return 0 in case of success or -1 if error occures,
	 *          err MUST be set in case of error
	 * */
    int (*mkdirpG)(plugin_handle plugin_data, const char* url, mode_t mode, gboolean rec_flag, GError** err);
	/**
	 *  OPTIONAL : gfal_rmdir function  support
	 *
	 *  @param plugin_data : internal plugin data
	 *  @param url : url of the directory to delete
	 *  @param err : Error report, the code field of err should be set to errno value when possible
	 *  @return 0 in case of success or -1 if error occures,
	 *          err MUST be set in case of error
	 * */
	int (*rmdirG)(plugin_handle plugin_data, const char* url, GError** err);

	 // basic file operations
	/**
	 *  OPTIONAL : gfal_open function  support
	 *
	 *  @param plugin_data : internal plugin data
	 *  @param url : url of the directory to open
	 *  @param flag : open flags
	 *  @param mode : mode of the file, in case of creation
	 *  @param err : Error report, the code field of err should be set to errno value when possible
	 *  @return gfal_file_handle in case of success or NULL if error occures,
	 *          err MUST be set in case of error
	 * */
	 gfal_file_handle (*openG)(plugin_handle plugin_data, const char* url, int flag, mode_t mode, GError**);

	/**
	 *  MANDATORY IF OPEN : gfal_read function  support
	 *
	 * */
	 ssize_t (*readG)(plugin_handle, gfal_file_handle fd, void* buff, size_t count, GError**);

	/**
	 *  MANDATORY IF OPEN : gfal_write function  support
	 *
	 * */
	 ssize_t (*writeG)(plugin_handle, gfal_file_handle fd, const void* buff, size_t count, GError**);

	/**
	 *  MANDATORY IF OPEN : gfal_close function  support
	 *
	 * */
	 int (*closeG)(plugin_handle, gfal_file_handle fd, GError **);

	/**
	 *  MANDATORY IF OPEN : gfal_lseek function  support
	 *
	 * */
	 off_t (*lseekG)(plugin_handle, gfal_file_handle fd, off_t offset, int whence, GError** err);

	 // vector operations
	/**
	 *  OPTIONAL : gfal_pread function  support
	 *
	 *  Allow fast parallels read support, If not implemented, this function is simulated by GFAL 2.0
	 *
	 * */
	 ssize_t (*preadG)(plugin_handle, gfal_file_handle fd, void* buff, size_t count, off_t offset, GError**);
	/**
	 *  OPTIONAL : gfal_pwriteG function  support
	 *
	 *  Allow fast parallels write support, If not implemented, this function is simulated by GFAL 2.0
	 *
	 * */
	 ssize_t (*pwriteG)(plugin_handle, gfal_file_handle fd, const void* buff, size_t count, off_t offset, GError**);


	 // remove operations
	/**
	 *  OPTIONAL : gfal_unlink function  support
	 *
	 *  @param plugin_data : internal plugin data
     *  @param url : url of the file
	 *  @param err : Error report, the code field of err should be set to errno value when possible
	 *  @return 0 in case of success or -1 if error occures,
	 *          err MUST be set in case of error
	 * */
	 int (*unlinkG)(plugin_handle plugin_data, const char* url, GError** err);

	 // advanced attributes management
	/**
	 *  OPTIONAL : gfal_getxattr function  support
	 *
	 *  @param plugin_data : internal plugin data
     *  @param url : url of the file
	 *  @param key : key of the attribute to get
	 *  @param buff : buffer for the attribute content
	 *  @param s_buff : maximum buffer size
	 *  @param err : Error report, the code field of err should be set to errno value when possible
	 *  @return size of the attribute in case of success or -1 if error occures,
	 *          err MUST be set in case of error
	 * */
	 ssize_t (*getxattrG)(plugin_handle plugin_data, const char* url, const char* key,
							void* buff, size_t s_buff, GError** err);
	/**
	 *  OPTIONAL : gfal_listxattr function  support
	 *
	 *  @param plugin_data : internal plugin data
     *  @param url : url of the file
	 *  @param list : buffer for the list attribute content
	 *  @param s_buff : maximum buffer size
	 *  @param s_list : Error report, the code field of err should be set to errno value when possible
	 *  @return size of the list in case of success or -1 if error occures,
	 *          err MUST be set in case of error
	 * */
	 ssize_t (*listxattrG)(plugin_handle plugin_data, const char* url, char* list, size_t s_list, GError** err);

	/**
	 *  OPTIONAL : gfal_setxattr function  support
	 *
	 *  @param plugin_data : internal plugin data
     *  @param url : url of the file
	 *  @param key : key of the attribute to set
	 *  @param buff : buffer for the attribute content
	 *  @param s_buff : maximum buffer size
	 *  @param flas : set/get flags
	 *  @param err : Error report, the code field of err should be set to errno value when possible
	 *  @return 0 or -1 if error occures,
	 *          err MUST be set in case of error
	 * */
	 int (*setxattrG)(plugin_handle plugin_data, const char* url, const char* key,
					const void* buff , size_t s_buff, int flags, GError** err);

     /**
      *  OPTIONAL : checksum calculation function support ( transfer consistency check, gfal_checksum )
      *
      * @param plugin_data : internal plugin data
      * @param url : url of the file
      * @param check_type : string of the checksum type ( \ref GFAL_CHKSUM_MD5, \ref GFAL_CHKSUM_SHA1, .. )
      * @param start_offset : offset in the file where the checksum calculation will start ( 0 : from begining )
      * @param data_length : size of data to compute for the checksum after start_offset ( 0 -: full file )
      * @param checksum_buffer : buffer with checksum string as result
      * @param buffer_length : maximum buffer length
      * @param err : GError error support
      * @return dynamically allocated checksum string if success, else NULL and err MUST be set
      *  error code MUST be ENOSYS in case of :
      *         - checksum calculation with offset is not supported
      *         - the specified checksum algorithm is not supported
      */
     int (*checksum_calcG)(plugin_handle data, const char* url, const char* check_type,
                            char * checksum_buffer, size_t buffer_length,
                            off_t start_offset, size_t data_length,
                            GError ** err);

     // TRANSFER API
     /**
      *  OPTIONAL:  if transfer support,
      *  should return TRUE if the plugin is able to execute third party transfer from src to dst url
      *
      */
     int(*check_plugin_url_transfer)(plugin_handle plugin_data, gfal2_context_t, const char* src, const char* dst, gfal_url2_check check);

     /**
       *
       *  OPTIONAL:  if transfer support,
       *  Execute a filecopy operation for the given parameters
       *  @param plugin_data : internal plugin context
       *  @param gfal2_context_t context : gfal 2 handle
       *  @param params: parameters for the current transfer, see gfalt_params calls
       *  @param src : source file to copy
       *  @param dst : destination file
       *  @param err : GError err report
       *
    */
     int (*copy_file)(plugin_handle plugin_data, gfal2_context_t context, gfalt_params_t params, const char* src, const char* dst, GError** );

     /**
      *
      * OPTIONAL: Requests to stage a file to the fist layer on a hierarchical SE.
      * @param plugin_data : internal plugin context
      * @param url : The url of the file
      * @param pintime : Time the file should stay in the cache
      * @param timeout : Operation timeout
      * @param token Where to put the retrieved token.
      * @param tsize The size of the buffer pointed by token.
      * @param async If true (!= 0), the call will not block. The caller will need
      *              to use bring_online_poll later.
      * @param err:  GError error support
      * @return      -1 on error (and err is set). 0 on success. 1 if the file has been staged.
      */
     int (*bring_online)(plugin_handle plugin_data, const char* url,
                         time_t pintime, time_t timeout,
                         char* token, size_t tsize,
                         int async,
                         GError** err);

     /**
      * OPTIONAL: Polling the bring_online request (mandatory if bring online is supported)
      * @param url   The same URL as was passed to bring_online_async
      * @param token The token as returned by bring_online_async
      * @return      -1 on error (and err is set). 0 on success. 1 if the file has been staged.
      */
     int (*bring_online_poll)(plugin_handle plugin_data, const char* url,
                              const char* token, GError** err);

     /**
      * OPTIONAL: Releases a previously staged file (mandatory if bring online is supported)
      * @param plugin_data : internal plugin context
      * @param url :  The url of the file
      * @param token: The request token. If NULL,
      * @param err:   GError error support
      */
     int (*release_file)(plugin_handle plugin_data, const char* url,
                         const char* token,
                         GError** err);

     /**
      *  OPTIONAL : gfal_readdirpp function support
      *             Allow directory listing + get meta-data in one operation
      *
      *  @param plugin_data : internal plugin data
      *  @param dir_desc : directory descriptor to use
      *  @param st : struct stat to fill
      *  @param err : Error report, the code field of err should be set to errno value when possible
      *  @return dirent information in case of success or NULL if end of listing or error,
      *          err MUST be set in case of error
      * */
     struct dirent* (*readdirppG)(plugin_handle plugin_data, gfal_file_handle dir_desc, struct stat* st, GError** err);


     /**
      *
      * OPTIONAL: Requests to stage a file to the fist layer on a hierarchical SE.
      * @param plugin_data : internal plugin context
      * @param nbfiles : number of files
      * @param urls : The urls of the files
      * @param pintime : Time the file should stay in the cache
      * @param timeout : Operation timeout
      * @param token Where to put the retrieved token.
      * @param tsize The size of the buffer pointed by token.
      * @param async If true (!= 0), the call will not block. The caller will need
      *              to use bring_online_poll later.
      * @param err:  GError error support
      * @return      -1 on error (and err is set). 0 on success. 1 if the file has been staged.
      */
     int (*bring_online_list)(plugin_handle plugin_data, int nbfiles, const char* const* urls,
                         time_t pintime, time_t timeout,
                         char* token, size_t tsize,
                         int async,
                         GError** err);

     /**
      * OPTIONAL: Polling the bring_online request (mandatory if bring online is supported)
      * @param nbfiles : number of files
      * @param urls   The same URLs as were passed to bring_online_async
      * @param token The token as returned by bring_online_async
      * @return      -1 on error (and err is set). 0 on success. 1 if the file has been staged.
      */
     int (*bring_online_poll_list)(plugin_handle plugin_data, int nbfiles, const char* const* urls,
                              const char* token, GError** err);

     /**
      * OPTIONAL: Releases a previously staged file (mandatory if bring online is supported)
      * @param plugin_data : internal plugin context
      * @param nbfiles : number of files in the list
      * @param url :  The urls of the files
      * @param token: The request token. If NULL,
      * @param err:   GError error support
      */
     int (*release_file_list)(plugin_handle plugin_data, int nbfiles, const char* const* urls,
                         const char* token,
                         GError** err);

     /**
      * OPTIONAL: Bulk deletion
      */
     int (*unlink_listG)(plugin_handle plugin_data, int nbfiles, const char* const* uris, GError ** errors);

     /**
      * OPTIONAL: allows clients to abort selective file requests from the asynchronous requests of any type
      * @param plugin_data : internal plugin context
      * @param nbfiles : number of files in the list
      * @param url :  The urls of the files
      * @param token: The request token
      * @param err:   GError error support
      */
     int(*abort_files)(plugin_handle handle, int nbfiles, const char* const* uris, const char* token, GError ** err);

<<<<<<< HEAD
	 // reserved for future usage
	 //! @cond
     void* future[16];
=======
     /**
      * OPTIONAL: copy nbfiles files
      * @param plugin_data : internal plugin context
      * @param context : gfal2 context
      * @param params: gfal2 transfer parameters
      * @param nbfiles: how many files are to be transferred
      * @param srcs: array of nbfiles sources
      * @param dsts: array of nbfiles destinations
      * @param checkums: array of nbfiles checksums. it can be NULL
      * @param op_error:   Operation error
      * @param file_errors: Per file error
      */
     int (*copy_bulk)(plugin_handle plugin_data, gfal2_context_t context, gfalt_params_t params,
            size_t nbfiles, const char* const* srcs, const char* const* dsts, const char* const* checksums,
            GError** op_error, GError*** file_errors);

	 // reserved for future usage
	 //! @cond
     void* future[15];
>>>>>>> 7fcfdc92
	 //! @endcond
};

//! @cond
struct _plugin_opts{
	gfal_plugin_interface plugin_list[MAX_PLUGIN_LIST];
    GList* sorted_plugin;
	int plugin_number;
};
//! @endcond


// internal API for inter plugin communication
//! @cond
int gfal_plugins_accessG(gfal2_context_t handle, const char* path, int mode, GError** err);
int gfal_plugin_rmdirG(gfal2_context_t handle, const char* path, GError** err);
ssize_t gfal_plugin_readlinkG(gfal2_context_t handle, const char* path, char* buff, size_t buffsiz, GError** err);




int gfal_plugin_chmodG(gfal2_context_t handle, const char* path, mode_t mode, GError** err);
int gfal_plugin_statG(gfal2_context_t handle,const char* path, struct stat* st, GError** err);
int gfal_plugin_renameG(gfal2_context_t handle, const char* oldpath, const char* newpath, GError** err);
int gfal_plugin_symlinkG(gfal2_context_t handle, const char* oldpath, const char* newpath, GError** err);
int gfal_plugin_lstatG(gfal2_context_t handle,const char* path, struct stat* st, GError** err);
int gfal_plugin_mkdirp(gfal2_context_t handle, const char* path, mode_t mode, gboolean pflag,  GError** err);


gfal_file_handle gfal_plugin_opendirG(gfal2_context_t handle, const char* name, GError** err);
struct dirent* gfal_plugin_readdirppG(gfal2_context_t handle, gfal_file_handle fh, struct stat* st, GError** err);
int gfal_plugin_closedirG(gfal2_context_t handle, gfal_file_handle fh, GError** err);
struct dirent* gfal_plugin_readdirG(gfal2_context_t handle, gfal_file_handle fh, GError** err);


gfal_file_handle gfal_plugin_openG(gfal2_context_t handle, const char * path, int flag, mode_t mode, GError ** err);
int gfal_plugin_closeG(gfal2_context_t handle, gfal_file_handle fh, GError** err);
int gfal_plugin_writeG(gfal2_context_t handle, gfal_file_handle fh, void* buff, size_t s_buff, GError** err);
int gfal_plugin_lseekG(gfal2_context_t handle, gfal_file_handle fh, off_t offset, int whence, GError** err);
int gfal_plugin_readG(gfal2_context_t handle, gfal_file_handle fh, void* buff, size_t s_buff, GError** err);

ssize_t gfal_plugin_preadG(gfal2_context_t handle, gfal_file_handle fh, void* buff, size_t s_buff, off_t offset, GError** err);
ssize_t gfal_plugin_pwriteG(gfal2_context_t handle, gfal_file_handle fh, void* buff, size_t s_buff, off_t offset, GError** err);


int gfal_plugin_unlinkG(gfal2_context_t handle, const char* path, GError** err);


ssize_t gfal_plugin_getxattrG(gfal2_context_t, const char*, const char*, void* buff, size_t s_buff, GError** err);
ssize_t gfal_plugin_listxattrG(gfal2_context_t, const char*, char* list, size_t s_list, GError** err);
int gfal_plugin_setxattrG(gfal2_context_t, const char*, const char*, const void*, size_t, int, GError**);

int gfal_plugin_bring_onlineG(gfal2_context_t handle, const char* uri,
                              time_t pintime, time_t timeout,
                              char* token, size_t tsize,
                              int async,
                              GError ** err);

int gfal_plugin_bring_online_pollG(gfal2_context_t handle, const char* uri,
                                   const char* token, GError ** err);

int gfal_plugin_release_fileG(gfal2_context_t handle, const char* uri,
                              const char* token, GError ** err);

int gfal_plugin_bring_online_listG(gfal2_context_t handle, int nbfiles, const char* const* uris,
                              time_t pintime, time_t timeout,
                              char* token, size_t tsize,
                              int async,
                              GError ** err);

int gfal_plugin_bring_online_poll_listG(gfal2_context_t handle, int nbfiles, const char* const* uris,
                                   const char* token, GError ** err);

int gfal_plugin_release_file_listG(gfal2_context_t handle, int nbfiles, const char* const* uris,
                              const char* token, GError ** err);

int gfal_plugin_unlink_listG(gfal2_context_t handle, int nbfiles, const char* const* uris, GError ** errors);

int gfal_plugin_abort_filesG(gfal2_context_t handle, int nbfiles, const char* const* uris, const char* token, GError ** err);

//! @endcond

#ifdef __cplusplus
}
#endif


#endif

<|MERGE_RESOLUTION|>--- conflicted
+++ resolved
@@ -513,11 +513,6 @@
       */
      int(*abort_files)(plugin_handle handle, int nbfiles, const char* const* uris, const char* token, GError ** err);
 
-<<<<<<< HEAD
-	 // reserved for future usage
-	 //! @cond
-     void* future[16];
-=======
      /**
       * OPTIONAL: copy nbfiles files
       * @param plugin_data : internal plugin context
@@ -537,7 +532,6 @@
 	 // reserved for future usage
 	 //! @cond
      void* future[15];
->>>>>>> 7fcfdc92
 	 //! @endcond
 };
 
