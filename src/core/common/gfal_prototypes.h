#pragma once
#ifndef _GFAL_PROTOTYPES_H
#define _GFAL_PROTOTYPES_H
/*
* Copyright @ Members of the EMI Collaboration, 2010.
* See www.eu-emi.eu for details on the copyright holders.
*
* Licensed under the Apache License, Version 2.0 (the "License");
* you may not use this file except in compliance with the License.
* You may obtain a copy of the License at
*
*    http://www.apache.org/licenses/LICENSE-2.0
*
* Unless required by applicable law or agreed to in writing, software
* distributed under the License is distributed on an "AS IS" BASIS,
* WITHOUT WARRANTIES OR CONDITIONS OF ANY KIND, either express or implied.
* See the License for the specific language governing permissions and
* limitations under the License.
*/


/**
 * @file contain all the prototypes needed by the gfal common files
 * @author Devresse Adrien
 * @version 0.0.1
 * @date 04/05/2011
 *
 * */
#include <glib.h>
#include "gfal_deprecated.h"


#ifdef __cplusplus
extern "C"
{
#endif

/* globals enums list
 plugin check type
*/
typedef enum _plugin_mode {
	GFAL_PLUGIN_ALL=0,
	GFAL_PLUGIN_ACCESS,
	GFAL_PLUGIN_CHMOD,
	GFAL_PLUGIN_RENAME,
	GFAL_PLUGIN_SYMLINK,
	GFAL_PLUGIN_STAT,
	GFAL_PLUGIN_LSTAT,
	GFAL_PLUGIN_MKDIR,
	GFAL_PLUGIN_RMDIR,
	GFAL_PLUGIN_OPENDIR,	 /* concat of opendir readdir, closedir*/
	GFAL_PLUGIN_OPEN, 		 /* concat of open read, close*/
	GFAL_PLUGIN_RESOLVE_GUID,
	GFAL_PLUGIN_GETXATTR,
	GFAL_PLUGIN_SETXATTR,
	GFAL_PLUGIN_LISTXATTR,
	GFAL_PLUGIN_READLINK,
    GFAL_PLUGIN_UNLINK,
    GFAL_PLUGIN_CHECKSUM,
    GFAL_PLUGIN_MKDIR_REC,
<<<<<<< HEAD
    GFAL_PLUGIN_BRING_ONLINE,
	
} plugin_mode;
=======
    GFAL_PLUGIN_BRING_ONLINE
>>>>>>> 7fcfdc92

} plugin_mode;

typedef enum _gfal_url2_check {
	GFAL_FILE_COPY,
	GFAL_BULK_COPY
} gfal_url2_check;


enum _GFAL_TYPE { GFAL_TYPE_INT=0, GFAL_TYPE_STRING=1 };

enum _GFAL_PARAM_FUNC{ GFAL_PARAM_SET=0, GFAL_PARAM_GET=1 };

 /* plugin */
typedef struct _plugin_opts plugin_opts;
typedef struct _gfal_plugin_interface gfal_plugin_interface;
typedef gpointer plugin_handle;


/* file descrisptor */
typedef struct _gfal_file_descriptor_container *gfal_fdesc_container_handle;
/*typedef enum _gfal_type_desc gfal_type_desc;*/

/* dir part file descriptor*/
typedef struct _gfal_file_handle_* gfal_file_handle;

/* main */
typedef GFAL2_DEPRECATED(gfal2_context) struct gfal_handle_* gfal_handle;
typedef struct _gfal_descriptors_container gfal_descriptors_container;
typedef struct _gfal_conf_container gfal_conf_container;


typedef enum _GFAL_TYPE GFAL_TYPE;
typedef enum _GFAL_PARAM_FUNC GFAL_PARAM_FUNC;



#ifdef __cplusplus
}
#endif

#endif<|MERGE_RESOLUTION|>--- conflicted
+++ resolved
@@ -58,13 +58,7 @@
     GFAL_PLUGIN_UNLINK,
     GFAL_PLUGIN_CHECKSUM,
     GFAL_PLUGIN_MKDIR_REC,
-<<<<<<< HEAD
-    GFAL_PLUGIN_BRING_ONLINE,
-	
-} plugin_mode;
-=======
     GFAL_PLUGIN_BRING_ONLINE
->>>>>>> 7fcfdc92
 
 } plugin_mode;
 
