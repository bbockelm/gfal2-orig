--- conflicted
+++ resolved
@@ -41,17 +41,10 @@
 set (PROJECT_NAME_TRANSFER "gfal_transfer")
 set (OUTPUT_NAME_TRANSFER "gfal_transfer")
 
-<<<<<<< HEAD
-set(VERSION_MAJOR  2)
-set(VERSION_MINOR  8)
-set(VERSION_PATCH  4)
-set(VERSION_STRING ${VERSION_MAJOR}.${VERSION_MINOR}.${VERSION_PATCH})
-=======
 set (VERSION_MAJOR  2)
 set (VERSION_MINOR  9)
 set (VERSION_PATCH  0)
 set (VERSION_STRING ${VERSION_MAJOR}.${VERSION_MINOR}.${VERSION_PATCH})
->>>>>>> a4362094
 
 # out of project test compilation
 set (ONLY_TESTS FALSE CACHE STRING "build only the tests")
