GFAL2 RELEASE-NOTES:

<<<<<<< HEAD
=======
* Tue Jun 08 2015 Alejandro Alvarez <aalvarez at cern.ch> - 2.9.3
** Bug
- [DMC-682] - SRM Plugin: SURLS in responses may not contain full endpoint
- [DMC-676] - SRM Plugin: Response for poll may be shorter too

>>>>>>> 19ae6984
* Mon Jun 01 2015 Alejandro Alvarez <aalvarez at cern.ch> - 2.9.2
** Bug
- [DMC-676] - SRM Plugin: Response for bringonline may be shorter than the request

* Fri Apr 10 2015  Alejandro Alvarez <aalvarez at cern.ch> - 2.9.1
** Bug
- [DMC-620] - HTTP Plugin: Normalize S3:host to S3:HOST on all cases
- [DMC-622] - Core: gfal2 crash when aborting staging operation
- [DMC-626] - LFC Plugin: Off by one bug when checking for parent directory
- [DMC-627] - LFC Plugin: When lfn:// is used, lfc_host was being left to NULL
- [DMC-632] - GridFTP Plugin: When the timeout expires, wait for the callback after cancellation
- [DMC-638] - GridFTP Plugin: Performance marker timeout causes abort
- [DMC-639] - SRM Plugin: Fix build in Rawhide
- [DMC-645] - GridFTP Plugin: Always register performance marker callback
- [DMC-647] - GridFTP Plugin: In some machines, the threading model is event, and writing to castor do not work
- [DMC-653] - SRM Plugin: Closing when reading must issue a release
- [DMC-661] - GridFTP Plugin: Error messages generated during transfer seem to be truncated
- [DMC-662] - GridFTP Plugin: Map correctly "Disk quota" errors
** Improvement
- [DMC-613] - HTTP Plugin: Davix already stats before deletion, so remove the check
- [DMC-617] - HTTP Plugin: Set Davix retrials to 0
- [DMC-619] - HTTP Plugin: Add KEEP_ALIVE option
- [DMC-640] - Conditionally enable C++11
- [DMC-648] - Core: Provide gfal2_ prefixed methods for uri methods
- [DMC-649] - Core: Improve logger system, deprecate old methods
- [DMC-650] - SRM Plugin: Log the request tokens
- [DMC-651] - Core and plugins: Allow to send custom key/value to the servers
** New Feature
- [DMC-641] - Core: Allow to register multiple event listeners
- [DMC-642] - Core: Give plugins a chance to register their own event listeners
- [DMC-643] - Core: Add an event for copies that is triggered at the beginning
- [DMC-657] - SRM Plugin: On prepare to get and put, get the desired request lifetime from the configuration file
- [DMC-663] - Add functionality to allow querying the versions of the plugins loaded

* Fri Feb 27 2015 Alejandro Alvarez <aalvarez at cern.ch> - 2.8.4
- [DMC-638] - GridFTP Plugin: Performance marker timeout causes abort

* Tue Feb 10 2015 Alejandro Alvarez <aalvarez at cern.ch> - 2.8.3
- [DMC-632] - GridFTP Plugin: When the timeout expires, wait for the callback after cancellation

* Thu Jan 29 2014 Alejandro Alvarez <aalvarez at cern.ch> - 2.8.2
- [DMC-622] - Core: gfal2 crash when aborting staging operation

* Tue Jan 06 2015 Alejandro Alvarez <aalvarez at cern.ch> - 2.8.1
- [DMC-529] - [EPEL7 Only] GridFTP fails to load the configured credentials
- [DMC-531] - GridFTP Plugin: Partial read and write missing EOF's
- [DMC-541] - GridFTP and SRM plugins: Transferring from Castor SRM to non-SRM fail with "Connection refused"
- [DMC-544] - GridFTP Plugin: Map "System error in name: Is a directory" to EISDIR
- [DMC-553] - SRM Plugin: TURLS retrieved from a SRM endpoint should be of one of the requested protocols
- [DMC-559] - SRM Plugin: gfal_srm_readdir_pipeline ignore errors
- [DMC-563] - SRM Plugin: Typo in TURL resolution when copying
- [DMC-566] - Mock plugin: Only size should be enough to specify the file size
- [DMC-570] - GridFTP Plugin: Establishing an lfc connection before loading GridFTP makes the GridFTP plugin freeze in most (all?) operations
- [DMC-580] - Core: Do not try to create parent on "transfer only" copies
- [DMC-582] - SRM Plugin: Missing parameter in call to gfal2_set_error when the protocol is not expected
- [DMC-584] - SRM Plugin: Cache does not invalidate entries when removing a directory
- [DMC-587] - File: CRC32 should be represented in decimal
- [DMC-596] - SRM Plugin: Getting file:// is a legitimate use case
- [DMC-597] - GridFTP Plugin: Sessions are not reused
- [DMC-598] - GridFTP Plugin: Transfer timeout is not taken into account
- [DMC-601] - Core: Streamed copy buffer should be moved to the heap
- [DMC-565] - Mock plugin: Reduce default sleep time for transferring to ~5 secs
- [DMC-530] - SRM plugin doesn't seem to handle urls without path
- [DMC-533] - GridFTP Plugin: Partial read and write, avoid seeking if not strictly required
- [DMC-540] - HTTP Plugin: Assume DAV when http/https urls are used
- [DMC-556] - SRM Plugin: On copies, an error on RELEASE should not be considered an error
- [DMC-558] - Core: Log when events are triggered
- [DMC-560] - Core: Notify events also in streamed copies
- [DMC-568] - GridFTP Plugin: Enforce thread model to pthread
- [DMC-574] - File Plugin: Package separately
- [DMC-575] - SRM Plugin: Try listing in chunks when the storage replies "too many results"
- [DMC-589] - HTTP Plugin: Reduce the verbosity level configured for Davix
- [DMC-592] - GridFTP Plugin: In bulk copies, avoid redundant parent creation
- [DMC-562] - SRM Plugin: Trigger events for TURL resolution when copying
- [DMC-583] - Core: Add call to recover list of installed plugins
- [DMC-487] - GridFTP Plugin: Refactoring
- [DMC-536] - SRM Plugin: Protect the srm context with recursive mutexes
- [DMC-550] - HTTP Plugin: Add option to configure davix log level for debugging
- [DMC-576] - Merge gfal2, gfal2-core and gfal2-transfer in one single package
- [DMC-603] - Core: Transfer logic from c++ to c
- [DMC-604] - Remove dependency on glibmm24

* Mon Nov 17 2014 Alejandro Alvarez <aalvarez at cern.ch> - 2.7.8
- [DMC-553] - TURLS retrieved from a SRM endpoint should be of one of the requested protocols

* Mon Nov 10 2014 Alejandro Alvarez <aalvarez at cern.ch> - 2.7.7
- [DMC-539] - GridFTP Plugin: Transfers from gridftp endpoints hang when a read operation fails
- [DMC-541] - GridFTP and SRM plugins: Transferring from Castor SRM to non-SRM fail with "Connection refused"

* Fri Nov 07 2014 Alejandro Alvarez <aalvarez at cern.ch> - 2.7.6
- [DMC-469] - LFC Plugin: Calling gfal2_set_error with wrong parameters
- [DMC-473] - HTTP Plugin: 3rd party copy should translate non canonical urls (davs+3rd...) to https
- [DMC-485] - Core: Recursive mkdir() fail when because of a race an intermediate directory is created
- [DMC-502] - GridFTP Plugin: if ucert == ukey, do not concatenate them
- [DMC-504] - SRM Plugin: mkdir-ing an existing directory must nor fail
- [DMC-509] - Core: Cannot use unix special files as a destination for file transfer
- [DMC-510] - srm-ifce is not mapping correctly status codes (Was Revert DMC-433)
- [DMC-515] - bring online timeout is not set correctly in gfal_srmv2_bring_online_internal
- [DMC-516] - SRM Plugin: Bringonline internals only checks for the status of the first file
- [DMC-523] - Core: Do not try to create parent directory if it exists already (local copy)
- [DMC-531] - GridFTP Plugin: Partial read and write missing EOF's
- [DMC-453] - Deprecate gfal_handle and gfal_context_t inside gfal2
- [DMC-463] - GridFTP Plugin: Log storage IPv6
- [DMC-465] - HTTP Plugin: Make possible dissabling certificate verification
- [DMC-507] - Core: Expose URI API publicly
- [DMC-508] - Deprecate direct inclusion of header files
- [DMC-533] - GridFTP Plugin: Partial read and write, avoid seeking if not strictly required
- [DMC-445] - HTTP Plugin: 3rd party copies explicit (davs+3rd://)
- [DMC-448] - SRM Plugin: Disable GridFTP session reuse if a castor srm endpoint is involved
- [DMC-452] - Core: For convenience, xattr user.checksum directly mapped to gfal2_checksum
- [DMC-459] - Core: New method to load configuration from a file (gfal2_load_opts_from_file)
- [DMC-466] - LFC Plugin: Handle replica deletion via extended attributes
- [DMC-490] - HTTP Plugin: Add support for AWS credentials
- [DMC-493] - Core: Add gfal2_get_opt_string_with_default
- [DMC-460] - GridFTP Plugin: Trimming bug in gridftp_readdir_parser
- [DMC-462] - GridFTP Plugin: Pipeline copy support

* Mon Jul 28 2014 Alejandro Alvarez <aalvarez at cern.ch> - 2.6.8
- [LCGUTIL-169] - GFAL 2.0 : Enable tests for xrootd and http supports
- [LCGUTIL-345] - GFAL 2.0: add support for dCache test bed for functional tests
- [LCGUTIL-45] - GFAL 2.0 : non third party transfer should respect all transfers options
- [LCGUTIL-166] - GFAL 2 : Update gfal 2.0 functional tests 
- [LCGUTIL-348] - gfal-copy produces misleading error
- [LCGUTIL-355] - HTTP plugin does not do 3rd party copy when dav/davs is used as scheme
- [LCGUTIL-359] - GFAL 2.0 : GFAL2 copy does not manage properly spacetoken in file <-> SRM transfer
- [LCGUTIL-361] - Some transfers finish with GridFTP transferring 0 bytes, and keep going
- [LCGUTIL-363] - Some tests do not clean after themselves
- [LCGUTIL-365] - SRM Checksum fallback fails for IPv6
- [LCGUTIL-393] - Spacetoken operations do not handle null values
- [LCGUTIL-420] - Unhandled exception causes abort
- [LCGUTIL-422] - Memory leak in gfal_srm_cache_stat_add
- [LCGUTIL-428] - Bringonline does not support destination space token
- [LCGUTIL-429] - thread-safety issue with SSL
- [LCGUTIL-432] - gfal_srmv2_bring_online returns > 0 if the file is already pinned
- [LCGUTIL-433] - gfal2-srm: If the file is pinned (22), gfal_srmv2_bring_online_internal must return 1 too
- [LCGUTIL-358] - When rolling back a SRM PUT, it may be necessary to explicitly remove the file
- [LCGUTIL-362] - Clarify error messages coming from gfal2 on copies
- [LCGUTIL-385] - GridFTP listing improvement (RELNOTE: session reuse enabled by default!)
- [LCGUTIL-386] - Improvements to GridFTP 3rd party copy to achieve session reuse
- [LCGUTIL-395] - Do not fail on replica registration if the same replica is already there
- [LCGUTIL-412] - Delegate the grid authentication of GFAL 2.0 http plugin to davix
- [LCGUTIL-435] - SRM: Cache file locality
- [LCGUTIL-55] - GFAL 2.0 : set a clean API to set/get at runtime the different possible credential
- [LCGUTIL-306] - lcg-stmd equivalent
- [LCGUTIL-352] - support GridFTP UDT in gfal2
- [LCGUTIL-356] - Add an option to disable http 3rd party copies
- [LCGUTIL-360] - Copy to http(s) does not work if the file is bigger than the buffer
- [LCGUTIL-423] - Bulk bring online
- [LCGUTIL-424] - Bulk deletions
- [LCGUTIL-425] - srm-ifce KeepAlive is not honored
- [LCGUTIL-439] - Missing abort function for gfal2
- [LCGUTIL-440] - stop perf markers callback when transferred_bytes == filesize
- [LCGUTIL-326] - GFAL 2.0: Map Davix Checksum support to GFAL 2.0
- [LCGUTIL-347] - gfla2 lfc plugin: set serrno to 0 before readdir calls
- [LCGUTIL-353] - HTTP plugin does not clean up destination on failure
- [LCGUTIL-354] - GFAL2.0 : srm segfault problem related to GFAL 2.0
- [LCGUTIL-403] - gfal2 segfault when reading dir via srm
- [LCGUTIL-406] - symbol lookup error: /usr/lib64/gfal2-plugins//libgfal_plugin_xrootd.so: undefined symbol: _ZN14XrdPosixXrootd8setDebugEi
- [LCGUTIL-417] - gfal-copy return success when there is some error in the plugin
- [LCGUTIL-460] - Issue with gfalFS and gridftp endpoints

* Wed Feb 26 2014 Adrien Devresse <adevress at cern.ch> - 2.5.5-1
- [LCGUTIL-40] - GFAL 2.0 : implement lfc logic that allows third party copy logic with SRM
- [LCGUTIL-268] - gfal2 returns no error when proxy is invalid
- [LCGUTIL-290] - Problems with dates in gfalFS
- [LCGUTIL-295] - GridFTP plugin returns the full path when listing an empty directory
- [LCGUTIL-284] - LFC registration (as 3rd party copy) should perform some validations
- [LCGUTIL-286] - GFAL2 doesn't support multiple BDII
- [LCGUTIL-287] - If LFC_HOST is not specified, it should be looked in the BDII
- [LCGUTIL-288] - Implement readdirpp directly in plugins that support it
- [LCGUTIL-46] - GFAL 2.0 : find a workaround for non posix file information that are not mapped to xattr
- [LCGUTIL-267] - gfal2 checksum doesn't work for local files
- [LCGUTIL-285] - Add gsiftp meta-data cache

* Fri Dec 06 2013 Alejandro Alvarez <aalvarez at cern.ch> - 2.4.8-0
- [LCGUTIL-216] - Checksum comparison must ignore heading '0'
- [LCGUTIL-220] - gfal2 crashes with SIGSEGV sometimes on bringonline
- [LCGUTIL-222] - Timeout doesn't seem to be honored
- [LCGUTIL-236] - Segfault inside GridFTP_Request_state::~GridFTP_Request_state
- [LCGUTIL-248] - GFAL 2.0 : Recent platform with recent glib2 version triggers "GLib-WARNING" in some case
- [LCGUTIL-255] - unlink on a dir returns ERR 22 (Invalid arg)
- [LCGUTIL-278] - seg fault - setxattr() in local files
- [LCGUTIL-297] - gfal2 perf markers 0 must be treated as no markers and respect timeout
- [LCGUTIL-160] - gfal2 needs to search the cache first (then BDII) if submitter not providing full srm url
- [LCGUTIL-217] - SRM plugin should allow empty checksums on source
- [LCGUTIL-303] - EOS GridFTP implementation does not return 'EEXIST' error properly
- [LCGUTIL-226] - Partial listing of directory to avoid loading too much the server
- [LCGUTIL-233] - GridFTP plugin should allow to skip the source checksum

* Tue Jul 02 2013 Adrien Devresse <adevress at cern.ch> - 2.3.0-0
- [LCGUTIL-99] gfal2_cancel crashes gfal2 if called twice
- [LCGUTIL-135] GFAL 2.0 : Migrate the http plugin support for PEM from the old manual one to the new Davix one
- [LCGUTIL-143] GFAL 2.0 : Regression bug of the stat() call against the dcache instance
- [LCGUTIL-145] GridFTP plugin tries to delete the destination when getting the source checksum fails (!)
- [LCGUTIL-147] GFAL 2.0 : bug on the session re-use mechanism
- [LCGUTIL-165] GFAL 2.0 : enable HTTP/Webdav support by default, packaged on EPEL with davix
- [LCGUTIL-179] manpage-section-mismatch
- [LCGUTIL-141] GFAL 2 : add a flag in the gsiftp standard option in order to allow the gsiftp redirection, this is needed for the DPM gsiftp redirection mechanism
- [LCGUTIL-51]  GFAL 2.0 : implement the last missing operation : srm_mv logic for file renaming
- [LCGUTIL-144] GFAL 2.0 : Update all functional test for a post-EMI usage
- First version fully compatible with a standard FTS 3.0 release
- Minor error correction from coverity  report
- bug fixes related to gridFTP thread safety for meta-data operations.

* Thu Jul 02 2013 Michail Salichos <msalicho at cern.ch> - 2.2.2-11
 - pass gfal2 to coverity and fix minor issues reported

* Mon Jun 10 2013 Michail Salichos <msalicho at cern.ch> - 2.2.2-10
 - fixed memory leaks and variables initialization
 - moved event exit message outside try-catch block
 - fix potential crash when can't resolve IP from hostname
 - LCGUTIL-142: gfal2_context_t wrapped in shared_ptr to avoid early destruction

* Thu Jun 06 2013 Michail Salichos <msalicho at cern.ch> - 2.2.2-6
 - log IP and port of gridftp server in IPv4/IPv6 compatible way

* Thu May 27 2013 Michail Salichos <msalicho at cern.ch> - 2.2.2-5
 - log IP and port of gridftp server

* Thu May 16 2013 Michail Salichos <msalicho at cern.ch> - 2.2.2-1
 - replace gridftp exists with mlst

* Wed Mar 20 2013 Adrien Devresse <adevress at cern.ch> - 2.2.0-0
 - fix thread safety issue with gsiftp plugin
 - add the bring online API
 - support for the http plugin by default
 - remove executable stack need
 - remove openMP dependency
 - add synchronous cancellation API
 - add gsiftp performance marker timeout
 - support for srm session reuse
 - reduce memory footprint

* Thu Jan 10 2013 Adrien Devresse <adevress at cern.ch> - 2.1.1-0
 - fix a minor memory issue with the gfal_transfer stack
 - fix a wrong error report problem with srm third party copy

* Wed Dec 05 2012 Adrien Devresse <adevress at cern.ch> - 2.1.0-2
 - fix an issue this surl to turl resolution for SRM third party copy

* Fri Nov 30 2012 Adrien Devresse <adevress at cern.ch> - 2.1.0-0
- One-globus session system for gsiftp plugin ( FTS 3.0 need )
- correct a major issue with the gass attribute system in gsiftp plugin
- change the lfc set/get env var for a one compatible with set/get opt
- add set/nb streams option for gsiftp
- add the mkdir rec function for SRM transfer
- correct an issue with opendir and srm_ls ( ENOTDIR error silent )
- correct a memory leak in the cache system
- correct timeout support for gsiftp transfer
- implement tcp buffer size support for gsiftp layer
- apply a correction on the SRM over-write logic, linked to a BeStMan errcode problem on File Not Found with srmRm ( EOS )
- apply a fix on the transfer gsiftp timeout ( protection against multiple cancel )
- fix for SRM filesize problem ( defined to 0, workaround ) related to globus 426 error bad filesize
- secure the callback system for globus gass timeout
- base implementation of the http plugin
- improve reliability of the bdii resolution
- add a fallback mechanism in case of bdii bad resolution
- correct several race conditions in the bdii layer
- add thread safe support for set/get variables in liblfc
- correct a deadlock problem with globus and gisftp plugin
- implement the mkdir_rec logic for general purpose
- implement the parent folder creation logic with gridftp
- add support for lfc://host/path URL style for the lfc plugin
- switch off_t to 64bits size by default ( _FILE_OFFSET_BITS=64)
- provide a "nobdii" like option
- provide the choice of turl protocol resolution for srm plugin


* Fri Jul 20 2012 Adrien Devresse <adevress at cern.ch> - 2.0.0-1
 - Official initial release candidate of gfal 2.0
 - Transfer API is official
 - gridftp support for performance marker, checksum
 - gridftp support for gridftpv2, dcau param
 - SRM support for spacetoken in transfer
 - SRM abort auto-management
 - parallel operations in transfers
 - file protocol dedicated in a plugin
 - configuration file support
 - srm timeout support
 - general purpose checksum operation support
 - POSIX operation support for gridftp
 - cleaner plugin API
 - new documentation
 - I hope that you will enjoy gfal 2.0 :)

2.0.0-0.10 :
- effective set/get opt support for lfc/srm/gsiftp
- checksum calculation management
- auto-check functionality on transfer
- support for user-defined checksum
- performance marker implementation for SRM/GSIFTP

2.0.0-0.9 :
- Without environment variable design implemented
- add set/get option calls
- add SRM src/dst spacetoken management for gfal transfer
- re-factor properly gfal-transfer and gfal2_context_t
- generate a new clean documentation with log/transfer/context support
- allow direct modification of the internal posix context 
- fix memory leak with gsiftp error report


2.0.0-0.8 :
- big improvement on the gridftp support
- split the headers files properly
- remove the carriage return from the gridftp error messages
- add plugin dedicaded API.
- refactor the parameter management for the transfer library
- add the "transfer replace" logic for the transfer library ( FTS 3.0 requirement )
- add logger system based on the glib log system ( ARC requirement )
- correct memory leaks and a session-reuse memory corruption for gridftp
- improve gridFTP global speed with request optimisations.
- remove the old config/parameters system for the posix library.
- add several functional tests for the new features.
- add SRM to X and X to SRM modes to the SRM plugin ( FTS 3.0 requirement )

2.0.0-0.7 :
- major improvement for third party transfer
- initial gridftp support
- begin to switch to configuration without env var

2.0.0-0.6 :
- initial tagged release<|MERGE_RESOLUTION|>--- conflicted
+++ resolved
@@ -1,13 +1,10 @@
 GFAL2 RELEASE-NOTES:
 
-<<<<<<< HEAD
-=======
 * Tue Jun 08 2015 Alejandro Alvarez <aalvarez at cern.ch> - 2.9.3
 ** Bug
 - [DMC-682] - SRM Plugin: SURLS in responses may not contain full endpoint
 - [DMC-676] - SRM Plugin: Response for poll may be shorter too
 
->>>>>>> 19ae6984
 * Mon Jun 01 2015 Alejandro Alvarez <aalvarez at cern.ch> - 2.9.2
 ** Bug
 - [DMC-676] - SRM Plugin: Response for bringonline may be shorter than the request
