--- conflicted
+++ resolved
@@ -1,9 +1,5 @@
 .project
 .cproject
-<<<<<<< HEAD
 .settings
 *.rpm
-=======
-*.rpm
 *.tar.gz
->>>>>>> 19ae6984
