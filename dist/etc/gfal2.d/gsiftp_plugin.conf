#
# basic configuration for the gfal 2 griftp plugin


[GRIDFTP PLUGIN]
# enable or disable gridFTPv2 support
GRIDFTP_V2=true

# enable or disable session re-use support
# warning:
#   disabling this feature can slow-down a lot the performance
#   enabling this feature can cause trouble with Castor
# For FTS3 it is recommended to disable. For other use cases, true will
# likely be better.
<<<<<<< HEAD
SESSION_REUSE=false
=======
SESSION_REUSE=true
>>>>>>> 7fcfdc92

# default number of streams used for file transfers
# 0 means in-order-stream mode
RD_NB_STREAM=0

# default checksum algorithm type used for transfer content verification
COPY_CHECKSUM_TYPE=ADLER32

# enable or disable the encryption for the data channel
DCAU=false

# enable or disable the ipv6 support
IPV6=false

# define the maximum time in s
# for a gsiftp checksum request
CHECKSUM_CALC_TIMEOUT=1800

# maximum time between two performance markers
# disable if equal to 0
PERF_MARKER_TIMEOUT=360


## enable or disable the delay passive option of gridftpv2
## this option need to be enabled to support the gridftp redirection features
DELAY_PASSV=true

# Enable UDT transfers
# Not all servers implement this, so gfal2 will fallback to a normal transfer if
# not supported
ENABLE_UDT=false<|MERGE_RESOLUTION|>--- conflicted
+++ resolved
@@ -12,11 +12,7 @@
 #   enabling this feature can cause trouble with Castor
 # For FTS3 it is recommended to disable. For other use cases, true will
 # likely be better.
-<<<<<<< HEAD
-SESSION_REUSE=false
-=======
 SESSION_REUSE=true
->>>>>>> 7fcfdc92
 
 # default number of streams used for file transfers
 # 0 means in-order-stream mode
