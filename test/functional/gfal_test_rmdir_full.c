/**
 * Compile command : gcc gfal_test_rmdir_full.c `pkg-config --libs --cflags gfal2`
 */

#include <stdio.h>
#include <stdlib.h>
#include <string.h>
#include <unistd.h>
#include <errno.h>
#include <glib.h>
#include <gfal_api.h>

#include <common/gfal_lib_test.h>

static void test_enoent(const char* test_root)
{
    char dir_name[2048];
    generate_random_uri(test_root, "test_rmdir_full_enoent", dir_name, 2048);

    printf ("check enoent directory  %s ...\n", dir_name);
    if(gfal_rmdir(dir_name) == 0) { // must not exist
        gfal_posix_check_error();
        g_assert_not_reached();
    }
    printf ("enoent code : %d  ...\n", gfal_posix_code_error());
    g_assert(gfal_posix_code_error() == ENOENT);
    gfal_posix_clear_error();
    g_assert(gfal_posix_code_error() == 0);
}

static void test_eexist(const char* test_root)
{
    char dir_name[2048];
    generate_random_uri(test_root, "testrmdir_full_exist", dir_name, 2048);

    printf ("create and delete directory  %s ...\n", dir_name);
    if(gfal_mkdir(dir_name, 0777) != 0) {
       gfal_posix_check_error();
       g_assert_not_reached();
    }
    g_assert(gfal_posix_code_error() == 0);
    if(gfal_rmdir(dir_name) != 0) {
       gfal_posix_check_error();
       g_assert_not_reached();
    }
    g_assert(gfal_posix_code_error() == 0);
}

static void test_eexist2(const char* test_root)
{
    char dir_name[2048];
    generate_random_uri(test_root, "testrmdir_full_exist2", dir_name, 2048);

    g_strlcat(dir_name, "/", 2048);
    printf ("create and delete directory with slash  %s   ...\n", dir_name);
    if(gfal_mkdir(dir_name, 0777) != 0) {
        gfal_posix_check_error();
        g_assert_not_reached();
    }
    g_assert(gfal_posix_code_error() == 0);
    if(gfal_rmdir(dir_name) != 0) {
        gfal_posix_check_error();
        g_assert_not_reached();
    }
    g_assert(gfal_posix_code_error() == 0);
}

static void test_nested(const char* test_root)
{
    char dir_name[2048];
    char dir_nested_name[2048];

    generate_random_uri(test_root, "testrmdir_full_eaccess", dir_name, 2048);
    generate_random_uri(dir_name, "testdirinside", dir_nested_name, 2048);

    printf ("create eaccess and enotempty dir   %s  %s ...\n", dir_name, dir_nested_name);
    if(gfal_mkdir(dir_name, 0777) != 0) {
        gfal_posix_check_error();
        g_assert_not_reached();
    }
    g_assert(gfal_posix_code_error() == 0);


    if(gfal_mkdir(dir_nested_name, 0777) != 0) {
        gfal_posix_check_error();
        g_assert_not_reached();
    }
    g_assert(gfal_posix_code_error() == 0);

    printf ("try enotempty   %s   ...\n", dir_name);
    if(gfal_rmdir(dir_name) == 0) {  // must ENOTEMPTY
        gfal_posix_check_error();
        g_assert_not_reached();
    }
    printf(" err code enotempty : %d\n", gfal_posix_code_error());
    g_assert(gfal_posix_code_error() == ENOTEMPTY);
    gfal_posix_clear_error();
    g_assert(gfal_posix_code_error() == 0);

    if(gfal_chmod(dir_name, 0000) != 0) {
        gfal_posix_check_error();
        g_assert_not_reached();
    }
    g_assert(gfal_posix_code_error() == 0);

    // Skip this bit if file:// is used, since the rmdir will succeed
    if (strncmp("file:", dir_nested_name, 5) != 0) {
        printf ("try eacess %s   ...\n", dir_nested_name);
        if(gfal_rmdir(dir_nested_name) == 0) {  // must eaccess
            gfal_posix_check_error();
            g_assert_not_reached();
        }
        g_assert(gfal_posix_code_error() == EACCES);
        gfal_posix_clear_error();
        g_assert(gfal_posix_code_error() == 0);
    }
    else {
        printf("skipping eacess test for file://\n");
    }

    // Clean up
    if(gfal_chmod(dir_name, 0775) != 0) {
        gfal_posix_check_error();
        g_assert_not_reached();
    }

    gfal_rmdir(dir_nested_name);
    gfal_rmdir(dir_name);
}

static void test_enotdir(const char* test_root)
{
    char valid_file[2048];
    generate_random_uri(test_root, "testrmdir_enotdir", valid_file, 2048);

    if (strncmp(test_root, "lfc:/", 5) == 0 || strncmp(test_root, "lfn:/", 5) == 0)
    {
        printf("skip test_enotdir for lfc\n");
        return;
    }

    // Create a file
    int fd = gfal_creat(valid_file, 0775);
    g_assert(fd >= 0);
    gfal_write(fd, "1234", 4);
    g_assert(gfal_close(fd) == 0);

    if(gfal_rmdir(valid_file) == 0) {  // must ENOTDIR
        gfal_posix_check_error();
        g_assert_not_reached();
    }

    printf(" enotdir err : %d\n", gfal_posix_code_error())  ;
    g_assert(gfal_posix_code_error() == ENOTDIR);
    gfal_posix_clear_error();
    g_assert(gfal_posix_code_error() == 0);

    gfal_unlink(valid_file);
}

static int is_dav(const char* surl)
{
    return strncmp(surl, "dav:", 4) == 0 ||
           strncmp(surl, "davs:", 5) == 0 ||
           strncmp(surl, "http:", 5) == 0 ||
<<<<<<< HEAD
           strncmp(surl, "https:", 6) == 0;
=======
           strncmp(surl, "https:", 6) == 0 ||
           strncmp(surl, "dav+3rd:", 8) == 0 ||
           strncmp(surl, "davs+3rd:", 9) == 0 ||
           strncmp(surl, "http+3rd:", 9) == 0 ||
           strncmp(surl, "https+3rd:", 9) == 0;
>>>>>>> 7fcfdc92
}

int main(int argc, char **argv)
{
	char *test_root;

	if (argc < 2) {
		fprintf (stderr, "usage: %s test-root\n", argv[0]);
		exit (1);
	}

	test_root = argv[1];
<<<<<<< HEAD
	
=======

>>>>>>> 7fcfdc92
	gfal_set_verbose(GFAL_VERBOSE_TRACE | GFAL_VERBOSE_DEBUG | GFAL_VERBOSE_VERBOSE);

	test_enoent(test_root);
	test_eexist(test_root);
	test_eexist2(test_root);

	// dav does not support chmod AND it will remove directories recursively,
	// so skip this test
	if (!is_dav(test_root))
	    test_nested(test_root);

	test_enotdir(test_root);
<<<<<<< HEAD
	
=======

>>>>>>> 7fcfdc92
    printf ("All is ok.\n");
	return 0;
}<|MERGE_RESOLUTION|>--- conflicted
+++ resolved
@@ -163,15 +163,11 @@
     return strncmp(surl, "dav:", 4) == 0 ||
            strncmp(surl, "davs:", 5) == 0 ||
            strncmp(surl, "http:", 5) == 0 ||
-<<<<<<< HEAD
-           strncmp(surl, "https:", 6) == 0;
-=======
            strncmp(surl, "https:", 6) == 0 ||
            strncmp(surl, "dav+3rd:", 8) == 0 ||
            strncmp(surl, "davs+3rd:", 9) == 0 ||
            strncmp(surl, "http+3rd:", 9) == 0 ||
            strncmp(surl, "https+3rd:", 9) == 0;
->>>>>>> 7fcfdc92
 }
 
 int main(int argc, char **argv)
@@ -184,11 +180,7 @@
 	}
 
 	test_root = argv[1];
-<<<<<<< HEAD
-	
-=======
 
->>>>>>> 7fcfdc92
 	gfal_set_verbose(GFAL_VERBOSE_TRACE | GFAL_VERBOSE_DEBUG | GFAL_VERBOSE_VERBOSE);
 
 	test_enoent(test_root);
@@ -201,11 +193,7 @@
 	    test_nested(test_root);
 
 	test_enotdir(test_root);
-<<<<<<< HEAD
-	
-=======
 
->>>>>>> 7fcfdc92
     printf ("All is ok.\n");
 	return 0;
 }